/*
 *	BIRD Internet Routing Daemon -- Network Interfaces
 *
 *	(c) 1998--2000 Martin Mares <mj@ucw.cz>
 *
 *	Can be freely distributed and used under the terms of the GNU GPL.
 */

#ifndef _BIRD_IFACE_H_
#define _BIRD_IFACE_H_

#include "lib/lists.h"
#include "lib/ip.h"

extern list iface_list;

struct proto;
struct pool;

struct ifa {				/* Interface address */
  node n;
  struct iface *iface;			/* Interface this address belongs to */
  net_addr prefix;			/* Network prefix */
  ip_addr ip;				/* IP address of this host */
  ip_addr brd;				/* Broadcast address */
  ip_addr opposite;			/* Opposite end of a point-to-point link */
  unsigned scope;			/* Interface address scope */
  unsigned flags;			/* Analogous to iface->flags */
};

struct iface {
  node n;
  char name[16];
  unsigned flags;
  unsigned mtu;
  unsigned index;			/* OS-dependent interface index */
  unsigned master_index;		/* Interface index of master iface */
  list addrs;				/* Addresses assigned to this interface */
<<<<<<< HEAD
  struct ifa *addr4;			/* Primary address for IPv4 */
  struct ifa *addr6;			/* Primary address for IPv6 */
  struct ifa *llv6;			/* Primary link-local address for IPv6 */
  ip4_addr sysdep;			/* Arbitrary IPv4 address for internal sysdep use */
=======
  struct ifa *addr;			/* Primary address */
  struct iface *master;			/* Master iface (e.g. for VRF) */
>>>>>>> 7b2c5f3d
  list neighbors;			/* All neighbors on this interface */
};

#define IF_UP 1				/* Currently just IF_ADMIN_UP */
#define IF_MULTIACCESS 2
#define IF_BROADCAST 4
#define IF_MULTICAST 8
#define IF_SHUTDOWN 0x10		/* Interface disappeared */
#define IF_LOOPBACK 0x20
#define IF_IGNORE 0x40			/* Not to be used by routing protocols (loopbacks etc.) */
#define IF_ADMIN_UP 0x80		/* Administrative up (e.g. IFF_UP in Linux) */
#define IF_LINK_UP 0x100		/* Link available (e.g. IFF_LOWER_UP in Linux) */

#define IA_PRIMARY 0x10000		/* This address is primary */
#define IA_SECONDARY 0x20000		/* This address has been reported as secondary by the kernel */
#define IA_PEER 0x40000			/* A peer/ptp address */
#define IA_HOST 0x80000			/* A host/loopback address */
#define IA_FLAGS 0xff0000

/*
 * There are three kinds of addresses in BIRD:
 *  - Standard (prefix-based) addresses, these may define ifa.opposite (for /30 or /31).
 *  - Peer/ptp addresses, without common prefix for ifa.ip and ifa.opposite.
 *    ifa.opposite is defined and ifa.prefix/pxlen == ifa.opposite/32 (for simplicity).
 *  - Host addresses, with ifa.prefix/pxlen == ifa.ip/32 (or /128).
 *    May be considered a special case of standard addresses.
 *
 * Peer addresses (AFAIK) do not exist in IPv6. Linux also supports generalized peer
 * addresses (with pxlen < 32 and ifa.ip outside prefix), we do not support that.
 */


#define IF_JUST_CREATED 0x10000000	/* Send creation event as soon as possible */
#define IF_TMP_DOWN 0x20000000		/* Temporary shutdown due to interface reconfiguration */
#define IF_UPDATED 0x40000000		/* Iface touched in last scan */
#define IF_NEEDS_RECALC	0x80000000	/* Preferred address recalculation is needed */

#define IA_UPDATED IF_UPDATED		/* Address touched in last scan */

/* Interface change events */

#define IF_CHANGE_UP 1
#define IF_CHANGE_DOWN 2
#define IF_CHANGE_MTU 4
#define IF_CHANGE_CREATE 8		/* Seen this interface for the first time */
#define IF_CHANGE_LINK 0x10
#define IF_CHANGE_ADDR4	0x100		/* Change of iface->addr4 */
#define IF_CHANGE_ADDR6	0x200		/* ... */
#define IF_CHANGE_LLV6 0x400
#define IF_CHANGE_SYSDEP 0x800
#define IF_CHANGE_TOO_MUCH 0x40000000	/* Used internally */

#define IF_CHANGE_PREFERRED (IF_CHANGE_ADDR4 | IF_CHANGE_ADDR6 | IF_CHANGE_LLV6)

void if_init(void);
void if_dump(struct iface *);
void if_dump_all(void);
void ifa_dump(struct ifa *);
void if_show(void);
void if_show_summary(void);
struct iface *if_update(struct iface *);
void if_delete(struct iface *old);
struct ifa *ifa_update(struct ifa *);
void ifa_delete(struct ifa *);
void if_start_update(void);
void if_end_partial_update(struct iface *);
void if_end_update(void);
void if_flush_ifaces(struct proto *p);
void if_feed_baby(struct proto *);
struct iface *if_find_by_index(unsigned);
struct iface *if_find_by_name(char *);
struct iface *if_get_by_name(char *);
void if_recalc_all_preferred_addresses(void);


/* The Neighbor Cache */

typedef struct neighbor {
  node n;				/* Node in global neighbor list */
  node if_n;				/* Node in per-interface neighbor list */
  ip_addr addr;				/* Address of the neighbor */
  struct ifa *ifa;			/* Ifa on related iface */
  struct iface *iface;			/* Interface it's connected to */
  struct proto *proto;			/* Protocol this belongs to */
  void *data;				/* Protocol-specific data */
  unsigned aux;				/* Protocol-specific data */
  unsigned flags;
  int scope;				/* Address scope, -1 for unreachable sticky neighbors,
					   SCOPE_HOST when it's our own address */
} neighbor;

#define NEF_STICKY	1
#define NEF_ONLINK	2
#define NEF_BIND	4		/* Used internally for neighbors bound to an iface */
#define NEF_IFACE	8		/* Neighbors bound to iface */


neighbor *neigh_find(struct proto *, ip_addr *, unsigned flags);
neighbor *neigh_find2(struct proto *p, ip_addr *a, struct iface *ifa, unsigned flags);
neighbor *neigh_find_iface(struct proto *p, struct iface *ifa);

static inline int neigh_connected_to(struct proto *p, ip_addr *a, struct iface *i)
{
  neighbor *n = neigh_find(p, a, 0);
  return n && n->iface == i;
}

void neigh_dump(neighbor *);
void neigh_dump_all(void);
void neigh_prune(void);
void neigh_if_up(struct iface *);
void neigh_if_down(struct iface *);
void neigh_if_link(struct iface *);
void neigh_ifa_update(struct ifa *);
void neigh_init(struct pool *);

/*
 *	Interface Pattern Lists
 */

struct iface_patt_node {
  node n;
  int positive;
  byte *pattern;
  net_addr prefix;
};

struct iface_patt {
  node n;
  list ipn_list;			/* A list of struct iface_patt_node */

  /* Protocol-specific data follow after this structure */
};

int iface_patt_match(struct iface_patt *ifp, struct iface *i, struct ifa *a);
struct iface_patt *iface_patt_find(list *l, struct iface *i, struct ifa *a);
int iface_patts_equal(list *, list *, int (*)(struct iface_patt *, struct iface_patt *));


u32 if_choose_router_id(struct iface_patt *mask, u32 old_id);

#endif<|MERGE_RESOLUTION|>--- conflicted
+++ resolved
@@ -35,16 +35,12 @@
   unsigned mtu;
   unsigned index;			/* OS-dependent interface index */
   unsigned master_index;		/* Interface index of master iface */
+  struct iface *master;			/* Master iface (e.g. for VRF) */
   list addrs;				/* Addresses assigned to this interface */
-<<<<<<< HEAD
   struct ifa *addr4;			/* Primary address for IPv4 */
   struct ifa *addr6;			/* Primary address for IPv6 */
   struct ifa *llv6;			/* Primary link-local address for IPv6 */
   ip4_addr sysdep;			/* Arbitrary IPv4 address for internal sysdep use */
-=======
-  struct ifa *addr;			/* Primary address */
-  struct iface *master;			/* Master iface (e.g. for VRF) */
->>>>>>> 7b2c5f3d
   list neighbors;			/* All neighbors on this interface */
 };
 
