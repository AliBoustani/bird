/*
 *	BIRD -- Protocols
 *
 *	(c) 1998--2000 Martin Mares <mj@ucw.cz>
 *
 *	Can be freely distributed and used under the terms of the GNU GPL.
 */

#undef LOCAL_DEBUG

#include "nest/bird.h"
#include "nest/protocol.h"
#include "lib/resource.h"
#include "lib/lists.h"
#include "lib/event.h"
#include "lib/string.h"
#include "conf/conf.h"
#include "nest/route.h"
#include "nest/iface.h"
#include "nest/cli.h"
#include "filter/filter.h"

pool *proto_pool;

static list protocol_list;
static list proto_list;

#define PD(pr, msg, args...) do { if (pr->debug & D_STATES) { log(L_TRACE "%s: " msg, pr->name , ## args); } } while(0)

list active_proto_list;
static list inactive_proto_list;
static list initial_proto_list;
static list flush_proto_list;
static struct proto *initial_device_proto;

static event *proto_flush_event;
static timer *proto_shutdown_timer;

static char *p_states[] = { "DOWN", "START", "UP", "STOP" };
static char *c_states[] = { "HUNGRY", "FEEDING", "HAPPY", "FLUSHING" };

static void proto_flush_loop(void *);
static void proto_shutdown_loop(struct timer *);
static void proto_rethink_goal(struct proto *p);
static char *proto_state_name(struct proto *p);

static void
proto_enqueue(list *l, struct proto *p)
{
  add_tail(l, &p->n);
  p->last_state_change = now;
}

static void
proto_relink(struct proto *p)
{
  list *l = NULL;

  if (p->debug & D_STATES)
    {
      char *name = proto_state_name(p);
      if (name != p->last_state_name_announced)
	{
	  p->last_state_name_announced = name;
	  PD(p, "State changed to %s", proto_state_name(p));
	}
    }
  else
    p->last_state_name_announced = NULL;
  rem_node(&p->n);
  switch (p->core_state)
    {
    case FS_HUNGRY:
      l = &inactive_proto_list;
      break;
    case FS_FEEDING:
    case FS_HAPPY:
      l = &active_proto_list;
      break;
    case FS_FLUSHING:
      l = &flush_proto_list;
      break;
    default:
      ASSERT(0);
    }
  proto_enqueue(l, p);
}

/**
 * proto_new - create a new protocol instance
 * @c: protocol configuration
 * @size: size of protocol data structure (each protocol instance is represented by
 * a structure starting with generic part [struct &proto] and continued
 * with data specific to the protocol)
 *
 * When a new configuration has been read in, the core code starts
 * initializing all the protocol instances configured by calling their
 * init() hooks with the corresponding instance configuration. The initialization
 * code of the protocol is expected to create a new instance according to the
 * configuration by calling this function and then modifying the default settings
 * to values wanted by the protocol.
 */
void *
proto_new(struct proto_config *c, unsigned size)
{
  struct protocol *pr = c->protocol;
  struct proto *p = mb_allocz(proto_pool, size);

  p->cf = c;
  p->debug = c->debug;
  p->mrtdump = c->mrtdump;
  p->name = c->name;
  p->preference = c->preference;
  p->disabled = c->disabled;
  p->proto = pr;
  p->table = c->table->table;
  p->hash_key = random_u32();
  c->proto = p;
  return p;
}

static void
proto_init_instance(struct proto *p)
{
  /* Here we cannot use p->cf->name since it won't survive reconfiguration */
  p->pool = rp_new(proto_pool, p->proto->name);
  p->attn = ev_new(p->pool);
  p->attn->data = p;

  if (! p->proto->multitable)
    rt_lock_table(p->table);
}

extern pool *rt_table_pool;
/**
 * proto_add_announce_hook - connect protocol to a routing table
 * @p: protocol instance
 * @t: routing table to connect to
 * @stats: per-table protocol statistics
 *
 * This function creates a connection between the protocol instance @p
 * and the routing table @t, making the protocol hear all changes in
 * the table.
 *
 * The announce hook is linked in the protocol ahook list and, if the
 * protocol accepts routes, also in the table ahook list. Announce
 * hooks are allocated from the routing table resource pool, they are
 * unlinked from the table ahook list after the protocol went down,
 * (in proto_schedule_flush()) and they are automatically freed after the
 * protocol is flushed (in proto_fell_down()).
 *
 * Unless you want to listen to multiple routing tables (as the Pipe
 * protocol does), you needn't to worry about this function since the
 * connection to the protocol's primary routing table is initialized
 * automatically by the core code.
 */
struct announce_hook *
proto_add_announce_hook(struct proto *p, struct rtable *t, struct proto_stats *stats)
{
  struct announce_hook *h;

  DBG("Connecting protocol %s to table %s\n", p->name, t->name);
  PD(p, "Connected to table %s", t->name);

  h = mb_allocz(rt_table_pool, sizeof(struct announce_hook));
  h->table = t;
  h->proto = p;
  h->stats = stats;

  h->next = p->ahooks;
  p->ahooks = h;

  if (p->rt_notify)
    add_tail(&t->hooks, &h->n);
  return h;
}

/**
 * proto_find_announce_hook - find announce hooks
 * @p: protocol instance
 * @t: routing table
 *
 * Returns pointer to announce hook or NULL
 */
struct announce_hook *
proto_find_announce_hook(struct proto *p, struct rtable *t)
{
  struct announce_hook *a;

  for (a = p->ahooks; a; a = a->next)
    if (a->table == t)
      return a;

  return NULL;
}

static void
proto_unlink_ahooks(struct proto *p)
{
  struct announce_hook *h;

  if (p->rt_notify)
    for(h=p->ahooks; h; h=h->next)
      rem_node(&h->n);
}

static void
proto_free_ahooks(struct proto *p)
{
  struct announce_hook *h, *hn;

  for(h = p->ahooks; h; h = hn)
  {
    hn = h->next;
    mb_free(h);
  }

  p->ahooks = NULL;
  p->main_ahook = NULL;
}

/**
 * proto_config_new - create a new protocol configuration
 * @pr: protocol the configuration will belong to
 * @size: size of the structure including generic data
 * @class: SYM_PROTO or SYM_TEMPLATE
 *
 * Whenever the configuration file says that a new instance
 * of a routing protocol should be created, the parser calls
 * proto_config_new() to create a configuration entry for this
 * instance (a structure staring with the &proto_config header
 * containing all the generic items followed by protocol-specific
 * ones). Also, the configuration entry gets added to the list
 * of protocol instances kept in the configuration.
 *
 * The function is also used to create protocol templates (when class
 * SYM_TEMPLATE is specified), the only difference is that templates
 * are not added to the list of protocol instances and therefore not
 * initialized during protos_commit()).
 */
void *
proto_config_new(struct protocol *pr, unsigned size, int class)
{
  struct proto_config *c = cfg_allocz(size);

  if (class == SYM_PROTO)
    add_tail(&new_config->protos, &c->n);
  c->global = new_config;
  c->protocol = pr;
  c->name = pr->name;
  c->preference = pr->preference;
  c->class = class;
  c->out_filter = FILTER_REJECT;
  c->table = c->global->master_rtc;
  c->debug = new_config->proto_default_debug;
  c->mrtdump = new_config->proto_default_mrtdump;
  return c;
}

/**
 * proto_copy_config - copy a protocol configuration
 * @dest: destination protocol configuration
 * @src: source protocol configuration
 *
 * Whenever a new instance of a routing protocol is created from the
 * template, proto_copy_config() is called to copy a content of
 * the source protocol configuration to the new protocol configuration.
 * Name, class and a node in protos list of @dest are kept intact.
 * copy_config() protocol hook is used to copy protocol-specific data.
 */
void
proto_copy_config(struct proto_config *dest, struct proto_config *src)
{
  node old_node;
  int old_class;
  char *old_name;

  if (dest->protocol != src->protocol)
    cf_error("Can't copy configuration from a different protocol type");

  if (dest->protocol->copy_config == NULL)
    cf_error("Inheriting configuration for %s is not supported", src->protocol->name);

  DBG("Copying configuration from %s to %s\n", src->name, dest->name);

  /* 
   * Copy struct proto_config here. Keep original node, class and name.
   * protocol-specific config copy is handled by protocol copy_config() hook
   */

  old_node = dest->n;
  old_class = dest->class;
  old_name = dest->name;

  memcpy(dest, src, sizeof(struct proto_config));

  dest->n = old_node;
  dest->class = old_class;
  dest->name = old_name;

  dest->protocol->copy_config(dest, src);
}

/**
 * protos_preconfig - pre-configuration processing
 * @c: new configuration
 *
 * This function calls the preconfig() hooks of all routing
 * protocols available to prepare them for reading of the new
 * configuration.
 */
void
protos_preconfig(struct config *c)
{
  struct protocol *p;

  init_list(&c->protos);
  DBG("Protocol preconfig:");
  WALK_LIST(p, protocol_list)
    {
      DBG(" %s", p->name);
      p->name_counter = 0;
      if (p->preconfig)
	p->preconfig(p, c);
    }
  DBG("\n");
}

/**
 * protos_postconfig - post-configuration processing
 * @c: new configuration
 *
 * This function calls the postconfig() hooks of all protocol
 * instances specified in configuration @c. The hooks are not
 * called for protocol templates.
 */
void
protos_postconfig(struct config *c)
{
  struct proto_config *x;
  struct protocol *p;

  DBG("Protocol postconfig:");
  WALK_LIST(x, c->protos)
    {
      DBG(" %s", x->name);

      p = x->protocol;
      if (p->postconfig)
	p->postconfig(x);
    }
  DBG("\n");
}

extern struct protocol proto_unix_iface;

static struct proto *
proto_init(struct proto_config *c)
{
  struct protocol *p = c->protocol;
  struct proto *q = p->init(c);

  q->proto_state = PS_DOWN;
  q->core_state = FS_HUNGRY;
  proto_enqueue(&initial_proto_list, q);
  if (p == &proto_unix_iface)
    initial_device_proto = q;

  add_tail(&proto_list, &q->glob_node);
  PD(q, "Initializing%s", q->disabled ? " [disabled]" : "");
  return q;
}

int proto_reconfig_type;  /* Hack to propagate type info to pipe reconfigure hook */

static int
proto_reconfigure(struct proto *p, struct proto_config *oc, struct proto_config *nc, int type)
{
  struct announce_hook *ah = p->main_ahook;
  /* If the protocol is DOWN, we just restart it */
  if (p->proto_state == PS_DOWN)
    return 0;

  /* If there is a too big change in core attributes, ... */
  if ((nc->protocol != oc->protocol) ||
      (nc->disabled != p->disabled) ||
      (nc->table->table != oc->table->table))
    return 0;

  p->debug = nc->debug;
  p->mrtdump = nc->mrtdump;
  proto_reconfig_type = type;

  /* Execute protocol specific reconfigure hook */
  if (! (p->proto->reconfigure && p->proto->reconfigure(p, nc)))
    return 0;

  DBG("\t%s: same\n", oc->name);
  PD(p, "Reconfigured");
  p->cf = nc;
  p->name = nc->name;
  p->preference = nc->preference;


  /* Multitable protocols handle rest in their reconfigure hooks */
  if (p->proto->multitable)
    return 1;

  /* Update filters and limits in the main announce hook
     Note that this also resets limit state */
  if (ah)
    {
      ah->in_filter = nc->in_filter;
      ah->out_filter = nc->out_filter;
      ah->rx_limit = nc->rx_limit;
      ah->in_limit = nc->in_limit;
      ah->out_limit = nc->out_limit;
      ah->in_keep_filtered = nc->in_keep_filtered;

      if (p->proto_state == PS_UP)	/* Recheck export/import/receive limit */
        {
          struct proto_stats *stats = ah->stats;
          struct proto_limit *l = ah->in_limit;
          u32 all_routes = stats->imp_routes + stats->filt_routes;

          if (l && (stats->imp_routes >= l->limit)) proto_notify_limit(ah, l, PLD_IN, stats->imp_routes);

          l = ah->rx_limit;

          if (l && ( all_routes >= l->limit)) proto_notify_limit(ah, l, PLD_RX, all_routes );

          l = ah->out_limit;

          if (l && ( stats->exp_routes >= l->limit)) proto_notify_limit(ah, l, PLD_OUT, stats->exp_routes);
        }
    }

  /* Update routes when filters changed. If the protocol in not UP,
     it has no routes and we can ignore such changes */
  if ((p->proto_state != PS_UP) || (type == RECONFIG_SOFT))
    return 1;

  int import_changed = ! filter_same(nc->in_filter, oc->in_filter);
  int export_changed = ! filter_same(nc->out_filter, oc->out_filter);

  /* We treat a change in preferences by reimporting routes */
  if (nc->preference != oc->preference)
    import_changed = 1;

  if (import_changed || export_changed)
    log(L_INFO "Reloading protocol %s", p->name);

  /* If import filter changed, call reload hook */
  if (import_changed && ! (p->reload_routes && p->reload_routes(p)))
    {
      /* Now, the protocol is reconfigured. But route reload failed
	 and we have to do regular protocol restart. */
      log(L_INFO "Restarting protocol %s", p->name);
      p->disabled = 1;
      p->down_code = PDC_CF_RESTART;
      proto_rethink_goal(p);
      p->disabled = 0;
      proto_rethink_goal(p);
      return 1;
    }

  if (export_changed)
    proto_request_feeding(p);

  return 1;
}

/**
 * protos_commit - commit new protocol configuration
 * @new: new configuration
 * @old: old configuration or %NULL if it's boot time config
 * @force_reconfig: force restart of all protocols (used for example
 * when the router ID changes)
 * @type: type of reconfiguration (RECONFIG_SOFT or RECONFIG_HARD)
 *
 * Scan differences between @old and @new configuration and adjust all
 * protocol instances to conform to the new configuration.
 *
 * When a protocol exists in the new configuration, but it doesn't in the
 * original one, it's immediately started. When a collision with the other
 * running protocol would arise, the new protocol will be temporarily stopped
 * by the locking mechanism.
 *
 * When a protocol exists in the old configuration, but it doesn't in the
 * new one, it's shut down and deleted after the shutdown completes.
 *
 * When a protocol exists in both configurations, the core decides
 * whether it's possible to reconfigure it dynamically - it checks all
 * the core properties of the protocol (changes in filters are ignored
 * if type is RECONFIG_SOFT) and if they match, it asks the
 * reconfigure() hook of the protocol to see if the protocol is able
 * to switch to the new configuration.  If it isn't possible, the
 * protocol is shut down and a new instance is started with the new
 * configuration after the shutdown is completed.
 */
void
protos_commit(struct config *new, struct config *old, int force_reconfig, int type)
{
  struct proto_config *oc, *nc;
  struct proto *p, *n;
  struct symbol *sym;

  DBG("protos_commit:\n");
  if (old)
    {
      WALK_LIST(oc, old->protos)
	{
	  p = oc->proto;
	  sym = cf_find_symbol(oc->name);
	  if (sym && sym->class == SYM_PROTO && !new->shutdown)
	    {
	      /* Found match, let's check if we can smoothly switch to new configuration */
	      /* No need to check description */
	      nc = sym->def;
	      nc->proto = p;

	      /* We will try to reconfigure protocol p */
	      if (! force_reconfig && proto_reconfigure(p, oc, nc, type))
		continue;

	      /* Unsuccessful, we will restart it */
	      if (!p->disabled && !nc->disabled)
		log(L_INFO "Restarting protocol %s", p->name);
	      else if (p->disabled && !nc->disabled)
		log(L_INFO "Enabling protocol %s", p->name);
	      else if (!p->disabled && nc->disabled)
		log(L_INFO "Disabling protocol %s", p->name);

	      p->down_code = nc->disabled ? PDC_CF_DISABLE : PDC_CF_RESTART;
	      p->cf_new = nc;
	    }
	  else if (!new->shutdown)
	    {
	      log(L_INFO "Removing protocol %s", p->name);
	      p->down_code = PDC_CF_REMOVE;
	      p->cf_new = NULL;
	    }
	  else /* global shutdown */
	    {
	      p->down_code = PDC_CMD_SHUTDOWN;
	      p->cf_new = NULL;
	    }

	  p->reconfiguring = 1;
	  config_add_obstacle(old);
	  proto_rethink_goal(p);
	}
    }

  WALK_LIST(nc, new->protos)
    if (!nc->proto)
      {
	if (old)		/* Not a first-time configuration */
	  log(L_INFO "Adding protocol %s", nc->name);
	proto_init(nc);
      }
  DBG("\tdone\n");

  DBG("Protocol start\n");

  /* Start device protocol first */
  if (initial_device_proto)
  {
    proto_rethink_goal(initial_device_proto);
    initial_device_proto = NULL;
  }

  /* Determine router ID for the first time - it has to be here and not in
     global_commit() because it is postponed after start of device protocol */
  if (!config->router_id)
    {
      config->router_id = if_choose_router_id(config->router_id_from, 0);
      if (!config->router_id)
	die("Cannot determine router ID, please configure it manually");
    }

  /* Start all other protocols */
  WALK_LIST_DELSAFE(p, n, initial_proto_list)
    proto_rethink_goal(p);
}

static void
proto_rethink_goal(struct proto *p)
{
  struct protocol *q;

  if (p->reconfiguring && p->core_state == FS_HUNGRY && p->proto_state == PS_DOWN)
    {
      struct proto_config *nc = p->cf_new;
      DBG("%s has shut down for reconfiguration\n", p->name);
      config_del_obstacle(p->cf->global);
      rem_node(&p->n);
      rem_node(&p->glob_node);
      mb_free(p);
      if (!nc)
	return;
      p = proto_init(nc);
    }

  /* Determine what state we want to reach */
  if (p->disabled || p->reconfiguring)
    {
      p->core_goal = FS_HUNGRY;
      if (p->core_state == FS_HUNGRY && p->proto_state == PS_DOWN)
	return;
    }
  else
    {
      p->core_goal = FS_HAPPY;
      if (p->core_state == FS_HAPPY && p->proto_state == PS_UP)
	return;
    }

  q = p->proto;
  if (p->core_goal == FS_HAPPY)		/* Going up */
    {
      if (p->core_state == FS_HUNGRY && p->proto_state == PS_DOWN)
	{
	  DBG("Kicking %s up\n", p->name);
	  PD(p, "Starting");
	  proto_init_instance(p);
	  proto_notify_state(p, (q->start ? q->start(p) : PS_UP));
	}
    }
  else 					/* Going down */
    {
      if (p->proto_state == PS_START || p->proto_state == PS_UP)
	{
	  DBG("Kicking %s down\n", p->name);
	  PD(p, "Shutting down");
	  proto_notify_state(p, (q->shutdown ? q->shutdown(p) : PS_DOWN));
	}
    }
}

/**
 * protos_dump_all - dump status of all protocols
 *
 * This function dumps status of all existing protocol instances to the
 * debug output. It involves printing of general status information
 * such as protocol states, its position on the protocol lists
 * and also calling of a dump() hook of the protocol to print
 * the internals.
 */
void
protos_dump_all(void)
{
  struct proto *p;
  struct announce_hook *a;

  debug("Protocols:\n");

  WALK_LIST(p, active_proto_list)
    {
      debug("  protocol %s state %s/%s\n", p->name,
	    p_states[p->proto_state], c_states[p->core_state]);
      for (a = p->ahooks; a; a = a->next)
	{
	  debug("\tTABLE %s\n", a->table->name);
	  if (a->in_filter)
	    debug("\tInput filter: %s\n", filter_name(a->in_filter));
	  if (a->out_filter != FILTER_REJECT)
	    debug("\tOutput filter: %s\n", filter_name(a->out_filter));
	}
      if (p->disabled)
	debug("\tDISABLED\n");
      else if (p->proto->dump)
	p->proto->dump(p);
    }
  WALK_LIST(p, inactive_proto_list)
    debug("  inactive %s: state %s/%s\n", p->name, p_states[p->proto_state], c_states[p->core_state]);
  WALK_LIST(p, initial_proto_list)
    debug("  initial %s\n", p->name);
  WALK_LIST(p, flush_proto_list)
    debug("  flushing %s\n", p->name);
}

/**
 * proto_build - make a single protocol available
 * @p: the protocol
 *
 * After the platform specific initialization code uses protos_build()
 * to add all the standard protocols, it should call proto_build() for
 * all platform specific protocols to inform the core that they exist.
 */
void
proto_build(struct protocol *p)
{
  add_tail(&protocol_list, &p->n);
  if (p->attr_class)
    {
      ASSERT(!attr_class_to_protocol[p->attr_class]);
      attr_class_to_protocol[p->attr_class] = p;
    }
}

/* FIXME: convert this call to some protocol hook */
extern void bfd_init_all(void);

/**
 * protos_build - build a protocol list
 *
 * This function is called during BIRD startup to insert
 * all standard protocols to the global protocol list. Insertion
 * of platform specific protocols (such as the kernel syncer)
 * is in the domain of competence of the platform dependent
 * startup code.
 */
void
protos_build(void)
{
  init_list(&protocol_list);
  init_list(&proto_list);
  init_list(&active_proto_list);
  init_list(&inactive_proto_list);
  init_list(&initial_proto_list);
  init_list(&flush_proto_list);
  proto_build(&proto_device);
#ifdef CONFIG_RADV
  proto_build(&proto_radv);
#endif
#ifdef CONFIG_RIP
  proto_build(&proto_rip);
  proto_build(&proto_ripng);
#endif
#ifdef CONFIG_STATIC
  proto_build(&proto_static);
#endif
#ifdef CONFIG_OSPF
  proto_build(&proto_ospf);
#endif
#ifdef CONFIG_PIPE
  proto_build(&proto_pipe);
#endif
#ifdef CONFIG_BGP
  proto_build(&proto_bgp);
#endif
<<<<<<< HEAD
  // XXX
  proto_build(&proto_bfd);
=======
#ifdef CONFIG_BFD
  proto_build(&proto_bfd);
  bfd_init_all();
#endif
>>>>>>> 0aeac9cb

  proto_pool = rp_new(&root_pool, "Protocols");
  proto_flush_event = ev_new(proto_pool);
  proto_flush_event->hook = proto_flush_loop;
  proto_shutdown_timer = tm_new(proto_pool);
  proto_shutdown_timer->hook = proto_shutdown_loop;
}

static void
proto_fell_down(struct proto *p)
{
  DBG("Protocol %s down\n", p->name);

  u32 all_routes = p->stats.imp_routes + p->stats.filt_routes;
  if (all_routes != 0)
    log(L_ERR "Protocol %s is down but still has %d routes", p->name, all_routes);

  bzero(&p->stats, sizeof(struct proto_stats));
  proto_free_ahooks(p);

  if (! p->proto->multitable)
    rt_unlock_table(p->table);

  if (p->proto->cleanup)
    p->proto->cleanup(p);

  proto_rethink_goal(p);
}

static void
proto_feed_more(void *P)
{
  struct proto *p = P;

  if (p->core_state != FS_FEEDING)
    return;

  DBG("Feeding protocol %s continued\n", p->name);
  if (rt_feed_baby(p))
    {
      p->core_state = FS_HAPPY;
      proto_relink(p);
      DBG("Protocol %s up and running\n", p->name);
    }
  else
    {
      p->attn->hook = proto_feed_more;
      ev_schedule(p->attn);		/* Will continue later... */
    }
}

static void
proto_feed_initial(void *P)
{
  struct proto *p = P;

  if (p->core_state != FS_FEEDING)
    return;

  DBG("Feeding protocol %s\n", p->name);

  if_feed_baby(p);
  proto_feed_more(P);
}

static void
proto_schedule_feed(struct proto *p, int initial)
{
  DBG("%s: Scheduling meal\n", p->name);
  p->core_state = FS_FEEDING;
  p->refeeding = !initial;

  /* FIXME: This should be changed for better support of multitable protos */
  if (!initial)
    {
      struct announce_hook *ah;
      for (ah = p->ahooks; ah; ah = ah->next)
	proto_reset_limit(ah->out_limit);

      /* Hack: reset exp_routes during refeed, and do not decrease it later */
      p->stats.exp_routes = 0;
    }

  /* Connect protocol to routing table */
  if (initial && !p->proto->multitable)
    {
      p->main_ahook = proto_add_announce_hook(p, p->table, &p->stats);
      p->main_ahook->in_filter = p->cf->in_filter;
      p->main_ahook->out_filter = p->cf->out_filter;
      p->main_ahook->rx_limit = p->cf->rx_limit;
      p->main_ahook->in_limit = p->cf->in_limit;
      p->main_ahook->out_limit = p->cf->out_limit;
      p->main_ahook->in_keep_filtered = p->cf->in_keep_filtered;
      proto_reset_limit(p->main_ahook->rx_limit);
      proto_reset_limit(p->main_ahook->in_limit);
      proto_reset_limit(p->main_ahook->out_limit);
    }

  proto_relink(p);
  p->attn->hook = initial ? proto_feed_initial : proto_feed_more;
  ev_schedule(p->attn);
}

/*
 * Flushing loop is responsible for flushing routes and protocols
 * after they went down. It runs in proto_flush_event. At the start of
 * one round, protocols waiting to flush are marked in
 * proto_schedule_flush_loop(). At the end of the round (when routing
 * table flush is complete), marked protocols are flushed and a next
 * round may start.
 */

static int flush_loop_state;	/* 1 -> running */

static void
proto_schedule_flush_loop(void)
{
  struct proto *p;
  struct announce_hook *h;

  if (flush_loop_state)
    return;
  flush_loop_state = 1;

  WALK_LIST(p, flush_proto_list)
  {
    p->flushing = 1;
    for (h=p->ahooks; h; h=h->next)
      h->table->prune_state = 1;
  }

  ev_schedule(proto_flush_event);
}

static void
proto_flush_loop(void *unused UNUSED)
{
  struct proto *p;

  if (! rt_prune_loop())
    {
      /* Rtable pruning is not finished */
      ev_schedule(proto_flush_event);
      return;
    }

 again:
  WALK_LIST(p, flush_proto_list)
    if (p->flushing)
      {
	/* This will flush interfaces in the same manner
	   like rt_prune_all() flushes routes */
	if (p->proto == &proto_unix_iface)
	  if_flush_ifaces(p);

	DBG("Flushing protocol %s\n", p->name);
	p->flushing = 0;
	p->core_state = FS_HUNGRY;
	proto_relink(p);
	if (p->proto_state == PS_DOWN)
	  proto_fell_down(p);
	goto again;
      }

  /* This round finished, perhaps there will be another one */
  flush_loop_state = 0;
  if (!EMPTY_LIST(flush_proto_list))
    proto_schedule_flush_loop();
}

static void
proto_schedule_flush(struct proto *p)
{
  /* Need to abort feeding */
  if (p->core_state == FS_FEEDING)
    rt_feed_baby_abort(p);

  DBG("%s: Scheduling flush\n", p->name);
  p->core_state = FS_FLUSHING;
  proto_relink(p);
  proto_unlink_ahooks(p);
  proto_schedule_flush_loop();
}

/* Temporary hack to propagate restart to BGP */
int proto_restart;

static void
proto_shutdown_loop(struct timer *t UNUSED)
{
  struct proto *p, *p_next;

  WALK_LIST_DELSAFE(p, p_next, active_proto_list)
    if (p->down_sched)
      {
	proto_restart = (p->down_sched == PDS_RESTART);

	p->disabled = 1;
	proto_rethink_goal(p);
	if (proto_restart)
	  {
	    p->disabled = 0;
	    proto_rethink_goal(p);
	  }
      }
}

static inline void
proto_schedule_down(struct proto *p, byte restart, byte code)
{
  /* Does not work for other states (even PS_START) */
  ASSERT(p->proto_state == PS_UP);

  /* Scheduled restart may change to shutdown, but not otherwise */
  if (p->down_sched == PDS_DISABLE)
    return;

  p->down_sched = restart ? PDS_RESTART : PDS_DISABLE;
  p->down_code = code;
  tm_start_max(proto_shutdown_timer, restart ? 2 : 0);
}


/**
 * proto_request_feeding - request feeding routes to the protocol
 * @p: given protocol 
 *
 * Sometimes it is needed to send again all routes to the
 * protocol. This is called feeding and can be requested by this
 * function. This would cause protocol core state transition
 * to FS_FEEDING (during feeding) and when completed, it will
 * switch back to FS_HAPPY. This function can be called even
 * when feeding is already running, in that case it is restarted.
 */
void
proto_request_feeding(struct proto *p)
{
  ASSERT(p->proto_state == PS_UP);

  /* If we are already feeding, we want to restart it */
  if (p->core_state == FS_FEEDING)
    {
      /* Unless feeding is in initial state */
      if (p->attn->hook == proto_feed_initial)
	return;

      rt_feed_baby_abort(p);
    }

  proto_schedule_feed(p, 0);
}

static const char *
proto_limit_name(struct proto_limit *l)
{
  const char *actions[] = {
    [PLA_WARN] = "warn",
    [PLA_BLOCK] = "block",
    [PLA_RESTART] = "restart",
    [PLA_DISABLE] = "disable",
  };

  return actions[l->action];
}

/**
 * proto_notify_limit: notify about limit hit and take appropriate action
 * @ah: announce hook
 * @l: limit being hit
 * @dir: limit direction (PLD_*)
 * @rt_count: the number of routes 
 *
 * The function is called by the route processing core when limit @l
 * is breached. It activates the limit and tooks appropriate action
 * according to @l->action.
 */
void
proto_notify_limit(struct announce_hook *ah, struct proto_limit *l, int dir, u32 rt_count)
{
  const char *dir_name[PLD_MAX] = { "receive", "import" , "export" };
  const byte dir_down[PLD_MAX] = { PDC_RX_LIMIT_HIT, PDC_IN_LIMIT_HIT, PDC_OUT_LIMIT_HIT };
  struct proto *p = ah->proto;

  if (l->state == PLS_BLOCKED)
    return;

  /* For warning action, we want the log message every time we hit the limit */
  if (!l->state || ((l->action == PLA_WARN) && (rt_count == l->limit)))
    log(L_WARN "Protocol %s hits route %s limit (%d), action: %s",
	p->name, dir_name[dir], l->limit, proto_limit_name(l));

  switch (l->action)
    {
    case PLA_WARN:
      l->state = PLS_ACTIVE;
      break;

    case PLA_BLOCK:
      l->state = PLS_BLOCKED;
      break;

    case PLA_RESTART:
    case PLA_DISABLE:
      l->state = PLS_BLOCKED;
      proto_schedule_down(p, l->action == PLA_RESTART, dir_down[dir]);
      break;
    }
}

/**
 * proto_notify_state - notify core about protocol state change
 * @p: protocol the state of which has changed
 * @ps: the new status
 *
 * Whenever a state of a protocol changes due to some event internal
 * to the protocol (i.e., not inside a start() or shutdown() hook),
 * it should immediately notify the core about the change by calling
 * proto_notify_state() which will write the new state to the &proto
 * structure and take all the actions necessary to adapt to the new
 * state. State change to PS_DOWN immediately frees resources of protocol
 * and might execute start callback of protocol; therefore,
 * it should be used at tail positions of protocol callbacks.
 */
void
proto_notify_state(struct proto *p, unsigned ps)
{
  unsigned ops = p->proto_state;
  unsigned cs = p->core_state;

  DBG("%s reporting state transition %s/%s -> */%s\n", p->name, c_states[cs], p_states[ops], p_states[ps]);
  if (ops == ps)
    return;

  p->proto_state = ps;

  switch (ps)
    {
    case PS_DOWN:
      p->down_code = 0;
      p->down_sched = 0;
      if ((cs == FS_FEEDING) || (cs == FS_HAPPY))
	proto_schedule_flush(p);

      neigh_prune(); // FIXME convert neighbors to resource?
      rfree(p->pool);
      p->pool = NULL;

      if (cs == FS_HUNGRY)		/* Shutdown finished */
	{
	  proto_fell_down(p);
	  return;			/* The protocol might have ceased to exist */
	}
      break;
    case PS_START:
      ASSERT(ops == PS_DOWN);
      ASSERT(cs == FS_HUNGRY);
      break;
    case PS_UP:
      ASSERT(ops == PS_DOWN || ops == PS_START);
      ASSERT(cs == FS_HUNGRY);
      proto_schedule_feed(p, 1);
      break;
    case PS_STOP:
      p->down_sched = 0;
      if ((cs == FS_FEEDING) || (cs == FS_HAPPY))
	proto_schedule_flush(p);
      break;
    default:
      bug("Invalid state transition for %s from %s/%s to */%s", p->name, c_states[cs], p_states[ops], p_states[ps]);
    }
}

/*
 *  CLI Commands
 */

static char *
proto_state_name(struct proto *p)
{
#define P(x,y) ((x << 4) | y)
  switch (P(p->proto_state, p->core_state))
    {
    case P(PS_DOWN, FS_HUNGRY):		return "down";
    case P(PS_START, FS_HUNGRY):	return "start";
    case P(PS_UP, FS_HUNGRY):
    case P(PS_UP, FS_FEEDING):		return "feed";
    case P(PS_STOP, FS_HUNGRY):		return "stop";
    case P(PS_UP, FS_HAPPY):		return "up";
    case P(PS_STOP, FS_FLUSHING):
    case P(PS_DOWN, FS_FLUSHING):	return "flush";
    default:      			return "???";
    }
#undef P
}

static void
proto_show_stats(struct proto_stats *s, int in_keep_filtered)
{
  if (in_keep_filtered)
    cli_msg(-1006, "  Routes:         %u imported, %u filtered, %u exported, %u preferred", 
	    s->imp_routes, s->filt_routes, s->exp_routes, s->pref_routes);
  else
    cli_msg(-1006, "  Routes:         %u imported, %u exported, %u preferred", 
	    s->imp_routes, s->exp_routes, s->pref_routes);

  cli_msg(-1006, "  Route change stats:     received   rejected   filtered    ignored   accepted");
  cli_msg(-1006, "    Import updates:     %10u %10u %10u %10u %10u",
	  s->imp_updates_received, s->imp_updates_invalid,
	  s->imp_updates_filtered, s->imp_updates_ignored,
	  s->imp_updates_accepted);
  cli_msg(-1006, "    Import withdraws:   %10u %10u        --- %10u %10u",
	  s->imp_withdraws_received, s->imp_withdraws_invalid,
	  s->imp_withdraws_ignored, s->imp_withdraws_accepted);
  cli_msg(-1006, "    Export updates:     %10u %10u %10u        --- %10u",
	  s->exp_updates_received, s->exp_updates_rejected,
	  s->exp_updates_filtered, s->exp_updates_accepted);
  cli_msg(-1006, "    Export withdraws:   %10u        ---        ---        --- %10u",
	  s->exp_withdraws_received, s->exp_withdraws_accepted);
}

void
proto_show_limit(struct proto_limit *l, const char *dsc)
{
  if (!l)
    return;

  cli_msg(-1006, "  %-16s%d%s", dsc, l->limit, l->state ? " [HIT]" : "");
  cli_msg(-1006, "    Action:       %s", proto_limit_name(l));
}

void
proto_show_basic_info(struct proto *p)
{
  // cli_msg(-1006, "  Table:          %s", p->table->name);
  cli_msg(-1006, "  Preference:     %d", p->preference);
  cli_msg(-1006, "  Input filter:   %s", filter_name(p->cf->in_filter));
  cli_msg(-1006, "  Output filter:  %s", filter_name(p->cf->out_filter));

  proto_show_limit(p->cf->rx_limit, "Receive limit:");
  proto_show_limit(p->cf->in_limit, "Import limit:");
  proto_show_limit(p->cf->out_limit, "Export limit:");

  if (p->proto_state != PS_DOWN)
    proto_show_stats(&p->stats, p->cf->in_keep_filtered);
}

void
proto_cmd_show(struct proto *p, unsigned int verbose, int cnt)
{
  byte buf[256], tbuf[TM_DATETIME_BUFFER_SIZE];

  /* First protocol - show header */
  if (!cnt)
    cli_msg(-2002, "name     proto    table    state  since       info");

  buf[0] = 0;
  if (p->proto->get_status)
    p->proto->get_status(p, buf);
  tm_format_datetime(tbuf, &config->tf_proto, p->last_state_change);
  cli_msg(-1002, "%-8s %-8s %-8s %-5s  %-10s  %s",
	  p->name,
	  p->proto->name,
	  p->table->name,
	  proto_state_name(p),
	  tbuf,
	  buf);
  if (verbose)
    {
      if (p->cf->dsc)
	cli_msg(-1006, "  Description:    %s", p->cf->dsc);
      if (p->cf->router_id)
	cli_msg(-1006, "  Router ID:      %R", p->cf->router_id);

      if (p->proto->show_proto_info)
	p->proto->show_proto_info(p);
      else
	proto_show_basic_info(p);

      cli_msg(-1006, "");
    }
}

void
proto_cmd_disable(struct proto *p, unsigned int arg UNUSED, int cnt UNUSED)
{
  if (p->disabled)
    {
      cli_msg(-8, "%s: already disabled", p->name);
      return;
    }

  log(L_INFO "Disabling protocol %s", p->name);
  p->disabled = 1;
  p->down_code = PDC_CMD_DISABLE;
  proto_rethink_goal(p);
  cli_msg(-9, "%s: disabled", p->name);
}

void
proto_cmd_enable(struct proto *p, unsigned int arg UNUSED, int cnt UNUSED)
{
  if (!p->disabled)
    {
      cli_msg(-10, "%s: already enabled", p->name);
      return;
    }

  log(L_INFO "Enabling protocol %s", p->name);
  p->disabled = 0;
  proto_rethink_goal(p);
  cli_msg(-11, "%s: enabled", p->name);
}

void
proto_cmd_restart(struct proto *p, unsigned int arg UNUSED, int cnt UNUSED)
{
  if (p->disabled)
    {
      cli_msg(-8, "%s: already disabled", p->name);
      return;
    }

  log(L_INFO "Restarting protocol %s", p->name);
  p->disabled = 1;
  p->down_code = PDC_CMD_RESTART;
  proto_rethink_goal(p);
  p->disabled = 0;
  proto_rethink_goal(p);
  cli_msg(-12, "%s: restarted", p->name);
}

void
proto_cmd_reload(struct proto *p, unsigned int dir, int cnt UNUSED)
{
  if (p->disabled)
    {
      cli_msg(-8, "%s: already disabled", p->name);
      return;
    }

  /* If the protocol in not UP, it has no routes */
  if (p->proto_state != PS_UP)
    return;

  log(L_INFO "Reloading protocol %s", p->name);

  /* re-importing routes */
  if (dir != CMD_RELOAD_OUT)
    {
      if (! (p->reload_routes && p->reload_routes(p)))
	{
	  cli_msg(-8006, "%s: reload failed", p->name);
	  return;
	}

      /*
       * Should be done before reload_routes() hook?
       * Perhaps, but these hooks work asynchronously.
       */
      if (!p->proto->multitable)
	{
	  proto_reset_limit(p->main_ahook->rx_limit);
	  proto_reset_limit(p->main_ahook->in_limit);
	}
    }

  /* re-exporting routes */
  if (dir != CMD_RELOAD_IN)
    proto_request_feeding(p);

  cli_msg(-15, "%s: reloading", p->name);
}

void
proto_cmd_debug(struct proto *p, unsigned int mask, int cnt UNUSED)
{
  p->debug = mask;
}

void
proto_cmd_mrtdump(struct proto *p, unsigned int mask, int cnt UNUSED)
{
  p->mrtdump = mask;
}

static void
proto_apply_cmd_symbol(struct symbol *s, void (* cmd)(struct proto *, unsigned int, int), unsigned int arg)
{
  if (s->class != SYM_PROTO)
    {
      cli_msg(9002, "%s is not a protocol", s->name);
      return;
    }

  cmd(((struct proto_config *)s->def)->proto, arg, 0);
  cli_msg(0, "");
}

static void
proto_apply_cmd_patt(char *patt, void (* cmd)(struct proto *, unsigned int, int), unsigned int arg)
{
  int cnt = 0;

  node *nn;
  WALK_LIST(nn, proto_list)
    {
      struct proto *p = SKIP_BACK(struct proto, glob_node, nn);

      if (!patt || patmatch(patt, p->name))
	cmd(p, arg, cnt++);
    }

  if (!cnt)
    cli_msg(8003, "No protocols match");
  else
    cli_msg(0, "");
}

void
proto_apply_cmd(struct proto_spec ps, void (* cmd)(struct proto *, unsigned int, int),
		int restricted, unsigned int arg)
{
  if (restricted && cli_access_restricted())
    return;

  if (ps.patt)
    proto_apply_cmd_patt(ps.ptr, cmd, arg);
  else
    proto_apply_cmd_symbol(ps.ptr, cmd, arg);
}

struct proto *
proto_get_named(struct symbol *sym, struct protocol *pr)
{
  struct proto *p, *q;

  if (sym)
    {
      if (sym->class != SYM_PROTO)
	cf_error("%s: Not a protocol", sym->name);
      p = ((struct proto_config *)sym->def)->proto;
      if (!p || p->proto != pr)
	cf_error("%s: Not a %s protocol", sym->name, pr->name);
    }
  else
    {
      p = NULL;
      WALK_LIST(q, active_proto_list)
	if (q->proto == pr)
	  {
	    if (p)
	      cf_error("There are multiple %s protocols running", pr->name);
	    p = q;
	  }
      if (!p)
	cf_error("There is no %s protocol running", pr->name);
    }
  return p;
}<|MERGE_RESOLUTION|>--- conflicted
+++ resolved
@@ -740,15 +740,10 @@
 #ifdef CONFIG_BGP
   proto_build(&proto_bgp);
 #endif
-<<<<<<< HEAD
-  // XXX
-  proto_build(&proto_bfd);
-=======
 #ifdef CONFIG_BFD
   proto_build(&proto_bfd);
   bfd_init_all();
 #endif
->>>>>>> 0aeac9cb
 
   proto_pool = rp_new(&root_pool, "Protocols");
   proto_flush_event = ev_new(proto_pool);
