--- conflicted
+++ resolved
@@ -429,12 +429,9 @@
 #define EAP_RIP 2			/* RIP */
 #define EAP_OSPF 3			/* OSPF */
 #define EAP_KRT 4			/* Kernel route attributes */
-<<<<<<< HEAD
-#define EAP_BGPSEC 5			/* BGPSEC attributes */
-=======
 #define EAP_BABEL 5			/* Babel attributes */
->>>>>>> 1e3810f9
-#define EAP_MAX 6
+#define EAP_BGPSEC 6			/* BGPSEC attributes */
+#define EAP_MAX 7
 
 #define EA_CODE(proto,id) (((proto) << 8) | (id))
 #define EA_PROTO(ea) ((ea) >> 8)
