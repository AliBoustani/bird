--- conflicted
+++ resolved
@@ -52,20 +52,10 @@
 {
   struct radv_iface *ifa = tm->data;
   struct radv_proto *p = ifa->ra;
+  btime now = current_time();
 
   RADV_TRACE(D_EVENTS, "Timer fired on %s", ifa->iface->name);
 
-<<<<<<< HEAD
-  /*
-   * If some dead prefixes expired, regenerate the prefix list and the packet.
-   * We do so by pretending there was a change on the interface.
-   *
-   * This sets the timer, but we replace it just at the end of this function
-   * (replacing a timer is fine).
-   */
-  if (ifa->prefix_expires && (ifa->prefix_expires <= current_time()))
-    radv_iface_notify(ifa, RA_EV_GC);
-=======
   if (ifa->valid_time <= now)
     radv_invalidate(ifa);
 
@@ -74,12 +64,11 @@
 
   if (p->prune_time <= now)
     radv_prune_routes(p);
->>>>>>> 1e8721e2
 
   radv_send_ra(ifa);
 
   /* Update timer */
-  ifa->last = current_time();
+  ifa->last = now;
   btime t = ifa->cf->min_ra_int S;
   btime r = (ifa->cf->max_ra_int - ifa->cf->min_ra_int) S;
   t += random() % (r + 1);
@@ -131,6 +120,7 @@
 {
   struct radv_proto *p = ifa->ra;
   struct radv_prefix *pfx, *next;
+  btime now = current_time();
 
   /* First mark all the prefixes as unused */
   WALK_LIST(pfx, ifa->prefixes)
@@ -179,29 +169,12 @@
     existing->cf = pc;
   }
 
-<<<<<<< HEAD
-  /*
-   * Garbage-collect the prefixes. If something isn't used, it dies (but isn't
-   * dropped just yet). If something is dead and rots there for long enough,
-   * clean it up.
-   */
-  btime now_ = current_time();
-  btime expires = now_ + cf->linger_time S;
-  btime expires_min = 0;
-  struct radv_prefix *next;
-=======
->>>>>>> 1e8721e2
   WALK_LIST_DELSAFE(pfx, next, ifa->prefixes)
   {
     if (pfx->valid && !pfx->mark)
     {
-<<<<<<< HEAD
-      RADV_TRACE(D_EVENTS, "Marking prefix %N on %s as dead",
+      RADV_TRACE(D_EVENTS, "Invalidating prefix %N on %s",
 		 pfx->prefix, ifa->iface->name);
-=======
-      RADV_TRACE(D_EVENTS, "Invalidating prefix %I/$d on %s",
-		 pfx->prefix, pfx->len, ifa->iface->name);
->>>>>>> 1e8721e2
 
       pfx->valid = 0;
       pfx->changed = now;
@@ -214,27 +187,21 @@
 radv_prune_prefixes(struct radv_iface *ifa)
 {
   struct radv_proto *p = ifa->ra;
-  bird_clock_t next = TIME_INFINITY;
-  bird_clock_t expires = 0;
+  btime now = current_time();
+  btime next = TIME_INFINITY;
+  btime expires = 0;
 
   struct radv_prefix *px, *pxn;
   WALK_LIST_DELSAFE(px, pxn, ifa->prefixes)
   {
     if (!px->valid)
     {
-<<<<<<< HEAD
-      if (pfx->expires <= now_)
+      expires = px->changed + ifa->cf->prefix_linger_time S;
+
+      if (expires <= now)
       {
 	RADV_TRACE(D_EVENTS, "Removing prefix %N on %s",
-		   pfx->prefix, ifa->iface->name);
-=======
-      expires = px->changed + ifa->cf->prefix_linger_time;
-
-      if (expires <= now)
-      {
-	RADV_TRACE(D_EVENTS, "Removing prefix %I/%d on %s",
-		   px->prefix, px->len, ifa->iface->name);
->>>>>>> 1e8721e2
+		   px->prefix, ifa->iface->name);
 
 	rem_node(NODE px);
 	mb_free(px);
@@ -443,11 +410,7 @@
 }
 
 static void
-<<<<<<< HEAD
-radv_rt_notify(struct proto *P, struct channel *ch UNUSED, net *n, rte *new, rte *old UNUSED, ea_list *attrs UNUSED)
-=======
-radv_rt_notify(struct proto *P, rtable *tbl UNUSED, net *n, rte *new, rte *old UNUSED, ea_list *attrs)
->>>>>>> 1e8721e2
+radv_rt_notify(struct proto *P, struct channel *ch UNUSED, net *n, rte *new, rte *old UNUSED, ea_list *attrs)
 {
   struct radv_proto *p = (struct radv_proto *) P;
   struct radv_config *cf = (struct radv_config *) (P->cf);
@@ -497,15 +460,15 @@
 	(preference != RA_PREF_MEDIUM) &&
 	(preference != RA_PREF_HIGH))
     {
-      log(L_WARN "%s: Invalid ra_preference value %u on route %I/%d",
-	  p->p.name, preference, n->n.prefix, n->n.pxlen);
+      log(L_WARN "%s: Invalid ra_preference value %u on route %N",
+	  p->p.name, preference, n->n.addr);
       preference = RA_PREF_MEDIUM;
       preference_set = 1;
       lifetime = 0;
       lifetime_set = 1;
     }
 
-    rt = fib_get(&p->routes, &n->n.prefix, n->n.pxlen);
+    rt = fib_get(&p->routes, n->n.addr);
 
     /* Ignore update if nothing changed */
     if (rt->valid &&
@@ -519,7 +482,7 @@
       log(L_WARN "%s: More than 17 routes exported to RAdv", p->p.name);
 
     rt->valid = 1;
-    rt->changed = now;
+    rt->changed = current_time();
     rt->preference = preference;
     rt->preference_set = preference_set;
     rt->lifetime = lifetime;
@@ -528,17 +491,17 @@
   else
   {
     /* Withdraw */
-    rt = fib_find(&p->routes, &n->n.prefix, n->n.pxlen);
+    rt = fib_find(&p->routes, n->n.addr);
 
     if (!rt || !rt->valid)
       return;
 
     /* Invalidate the route */
     rt->valid = 0;
-    rt->changed = now;
+    rt->changed = current_time();
 
     /* Invalidated route will be pruned eventually */
-    bird_clock_t expires = rt->changed + cf->max_linger_time;
+    btime expires = rt->changed + cf->max_linger_time S;
     p->prune_time = MIN(p->prune_time, expires);
   }
 
@@ -553,8 +516,9 @@
 radv_prune_routes(struct radv_proto *p)
 {
   struct radv_config *cf = (struct radv_config *) (p->p.cf);
-  bird_clock_t next = TIME_INFINITY;
-  bird_clock_t expires = 0;
+  btime now = current_time();
+  btime next = TIME_INFINITY;
+  btime expires = 0;
 
   /* Should not happen */
   if (!p->fib_up)
@@ -564,26 +528,24 @@
   FIB_ITERATE_INIT(&fit, &p->routes);
 
 again:
-  FIB_ITERATE_START(&p->routes, &fit, node)
-  {
-    struct radv_route *rt = (void *) node;
-
+  FIB_ITERATE_START(&p->routes, &fit, struct radv_route, rt)
+  {
     if (!rt->valid)
     {
-      expires = rt->changed + cf->max_linger_time;
+      expires = rt->changed + cf->max_linger_time S;
 
       /* Delete expired nodes */
       if (expires <= now)
       {
-	FIB_ITERATE_PUT(&fit, node);
-	fib_delete(&p->routes, node);
+	FIB_ITERATE_PUT(&fit);
+	fib_delete(&p->routes, rt);
 	goto again;
       }
       else
 	next = MIN(next, expires);
     }
   }
-  FIB_ITERATE_END(node);
+  FIB_ITERATE_END;
 
   p->prune_time = next;
 }
@@ -632,7 +594,8 @@
     return;
 
   if (up)
-    fib_init(&p->routes, p->p.pool, sizeof(struct radv_route), 4, NULL);
+    fib_init(&p->routes, p->p.pool, NET_IP6, sizeof(struct radv_route),
+	     OFFSETOF(struct radv_route, n), 4, NULL);
   else
     fib_free(&p->routes);
 
@@ -647,12 +610,8 @@
   struct radv_config *cf = (struct radv_config *) (P->cf);
 
   init_list(&(p->iface_list));
-<<<<<<< HEAD
+  p->valid = 1;
   p->active = !radv_trigger_valid(cf);
-=======
-  p->valid = 1;
-  p->active = !cf->trigger_valid;
->>>>>>> 1e8721e2
 
   p->fib_up = 0;
   radv_set_fib(p, cf->propagate_routes);
@@ -689,28 +648,13 @@
 radv_reconfigure(struct proto *P, struct proto_config *CF)
 {
   struct radv_proto *p = (struct radv_proto *) P;
-<<<<<<< HEAD
-  // struct radv_config *old = (struct radv_config *) (p->cf);
+  struct radv_config *old = (struct radv_config *) (P->cf);
   struct radv_config *new = (struct radv_config *) CF;
-
-  /*
-   * The question is why there is a reconfigure function for RAdv if
-   * it has almost none internal state so restarting the protocol
-   * would probably suffice. One small reason is that restarting the
-   * protocol would lead to sending a RA with Router Lifetime 0
-   * causing nodes to temporary remove their default routes.
-   */
 
   if (!proto_configure_channel(P, &P->main_channel, proto_cf_main_channel(CF)))
     return 0;
 
   P->cf = CF; /* radv_check_active() requires proper P->cf */
-=======
-  struct radv_config *old = (struct radv_config *) (P->cf);
-  struct radv_config *new = (struct radv_config *) c;
-
-  P->cf = c; /* radv_check_active() requires proper P->cf */
->>>>>>> 1e8721e2
   p->active = radv_check_active(p);
 
   /* Allocate or free FIB */
@@ -718,7 +662,7 @@
 
   /* We started to accept routes so we need to refeed them */
   if (!old->propagate_routes && new->propagate_routes)
-    proto_request_feeding(&p->p);
+    channel_request_feeding(p->p.main_channel);
 
   struct iface *iface;
   WALK_LIST(iface, iface_list)
@@ -818,12 +762,9 @@
 struct protocol proto_radv = {
   .name =		"RAdv",
   .template =		"radv%d",
-<<<<<<< HEAD
+  .attr_class =		EAP_RADV,
   .channel_mask =	NB_IP6,
   .proto_size =		sizeof(struct radv_proto),
-=======
-  .attr_class =		EAP_RADV,
->>>>>>> 1e8721e2
   .config_size =	sizeof(struct radv_config),
   .postconfig =		radv_postconfig,
   .init =		radv_init,
