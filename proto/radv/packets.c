--- conflicted
+++ resolved
@@ -70,39 +70,6 @@
   char domain[];
 };
 
-<<<<<<< HEAD
-
-static struct radv_prefix_config default_prefix = {
-  .onlink = 1,
-  .autonomous = 1,
-  .valid_lifetime = DEFAULT_VALID_LIFETIME,
-  .preferred_lifetime = DEFAULT_PREFERRED_LIFETIME
-};
-
-
-static struct radv_prefix_config *
-radv_prefix_match(struct radv_iface *ifa, struct ifa *a)
-{
-  struct radv_proto *p = ifa->ra;
-  struct radv_config *cf = (struct radv_config *) (p->p.cf);
-  struct radv_prefix_config *pc;
-
-  if (a->scope <= SCOPE_LINK)
-    return NULL;
-
-  WALK_LIST(pc, ifa->cf->pref_list)
-    if (net_in_netX(&a->prefix, (net_addr *) &pc->prefix))
-      return pc;
-
-  WALK_LIST(pc, cf->pref_list)
-    if (net_in_netX(&a->prefix, (net_addr *) &pc->prefix))
-      return pc;
-
-  return &default_prefix;
-}
-
-=======
->>>>>>> 98bb80a2
 static int
 radv_prepare_rdnss(struct radv_iface *ifa, list *rdnss_list, char **buf, char *bufend)
 {
@@ -238,10 +205,10 @@
 }
 
 static int
-radv_prepare_prefix(struct radv_iface *ifa, struct radv_prefix *prefix,
+radv_prepare_prefix(struct radv_iface *ifa, struct radv_prefix *px,
 		    char **buf, char *bufend)
 {
-  struct radv_prefix_config *pc = prefix->cf;
+  struct radv_prefix_config *pc = px->cf;
 
   if (*buf + sizeof(struct radv_opt_prefix) > bufend)
   {
@@ -253,7 +220,7 @@
   struct radv_opt_prefix *op = (void *) *buf;
   op->type = OPT_PREFIX;
   op->length = 4;
-  op->pxlen = prefix->len;
+  op->pxlen = px->prefix.pxlen;
   op->flags = (pc->onlink ? OPT_PX_ONLINK : 0) |
     (pc->autonomous ? OPT_PX_AUTONOMOUS : 0);
   op->valid_lifetime = (ifa->ra->active || !pc->valid_lifetime_sensitive) ?
@@ -261,8 +228,7 @@
   op->preferred_lifetime = (ifa->ra->active || !pc->preferred_lifetime_sensitive) ?
     htonl(pc->preferred_lifetime) : 0;
   op->reserved = 0;
-  op->prefix = prefix->prefix;
-  ipa_hton(op->prefix);
+  op->prefix = ip6_hton(px->prefix.prefix);
   *buf += sizeof(*op);
 
   return 0;
@@ -306,39 +272,8 @@
   struct radv_prefix *prefix;
   WALK_LIST(prefix, ifa->prefixes)
   {
-<<<<<<< HEAD
-    if (addr->prefix.type != NET_IP6)
-      continue;
-
-    struct radv_prefix_config *pc;
-    pc = radv_prefix_match(ifa, addr);
-
-    if (!pc || pc->skip)
-      continue;
-
-    if (buf + sizeof(struct radv_opt_prefix) > bufend)
-    {
-      log(L_WARN "%s: Too many prefixes on interface %s", p->p.name, ifa->iface->name);
-      goto done;
-    }
-
-    struct radv_opt_prefix *op = (void *) buf;
-    op->type = OPT_PREFIX;
-    op->length = 4;
-    op->pxlen = net6_pxlen(&addr->prefix);
-    op->flags = (pc->onlink ? OPT_PX_ONLINK : 0) |
-      (pc->autonomous ? OPT_PX_AUTONOMOUS : 0);
-    op->valid_lifetime = (p->active || !pc->valid_lifetime_sensitive) ?
-      htonl(pc->valid_lifetime) : 0;
-    op->preferred_lifetime = (p->active || !pc->preferred_lifetime_sensitive) ?
-      htonl(pc->preferred_lifetime) : 0;
-    op->reserved = 0;
-    op->prefix = ip6_hton(net6_prefix(&addr->prefix));
-    buf += sizeof(*op);
-=======
     if (radv_prepare_prefix(ifa, prefix, &buf, bufend) < 0)
       goto done;
->>>>>>> 98bb80a2
   }
 
   if (! ic->rdnss_local)
