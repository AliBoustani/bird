--- conflicted
+++ resolved
@@ -22,15 +22,10 @@
 
 CF_DECLS
 
-<<<<<<< HEAD
-CF_KEYWORDS(BABEL, METRIC, RXCOST, HELLO, UPDATE, INTERVAL, PORT, WIRED,
-	WIRELESS, RX, TX, BUFFER, LENGTH, CHECK, LINK, BABEL_METRIC, NEXT, HOP,
-	IPV4, IPV6)
-=======
 CF_KEYWORDS(BABEL, INTERFACE, METRIC, RXCOST, HELLO, UPDATE, INTERVAL, PORT,
 	TYPE, WIRED, WIRELESS, RX, TX, BUFFER, PRIORITY, LENGTH, CHECK, LINK,
-	BABEL_METRIC, SHOW, INTERFACES, NEIGHBORS, ENTRIES)
->>>>>>> 2d6d4b80
+	NEXT, HOP, IPV4, IPV6, BABEL_METRIC, SHOW, INTERFACES, NEIGHBORS,
+	ENTRIES)
 
 CF_GRAMMAR
 
