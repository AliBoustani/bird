--- conflicted
+++ resolved
@@ -58,15 +58,7 @@
 static void
 static_install(struct proto *p, struct static_route *r, struct iface *ifa)
 {
-<<<<<<< HEAD
-  if (r->installed)
-=======
-  net *n;
-  rta a, *aa;
-  rte *e;
-
   if (r->installed > 0)
->>>>>>> d40c2659
     return;
 
   DBG("Installing static route %I/%d, rtd=%d\n", r->net, r->masklen, r->dest);
@@ -130,15 +122,10 @@
   if (!r->installed)
     return;
 
-<<<<<<< HEAD
-  DBG("Removing static route %I/%d\n", r->net, r->masklen);
+  DBG("Removing static route %I/%d via %I\n", r->net, r->masklen, r->via);
 
   // int pxlen = r->masklen + (ipa_is_ip4(r->net) ? 96 : 0);  // XXXX: Hack
   net *n = net_find(p->table, r->net, r->masklen);
-=======
-  DBG("Removing static route %I/%d via %I\n", r->net, r->masklen, r->via);
-  n = net_find(p->table, r->net, r->masklen);
->>>>>>> d40c2659
   rte_update(p, n, NULL);
   r->installed = 0;
 }
