--- conflicted
+++ resolved
@@ -84,13 +84,9 @@
 static void
 mrt_dump_bgp_packet(struct bgp_conn *conn, byte *pkt, unsigned len)
 {
-<<<<<<< HEAD
-  byte buf[BGP_MAX_PACKET_LENGTH + 128];
+  byte *buf = alloca(128+len);	/* 128 is enough for MRT headers */
   byte *bp = buf + MRT_HDR_LENGTH;
-=======
-  byte *buf = alloca(128+len);	/* 128 is enough for MRT headers */
-  byte *bp = buf + MRTDUMP_HDR_LENGTH;
->>>>>>> c7b99a93
+
   int as4 = conn->bgp->as4_session;
 
   bp = mrt_put_bgp4_hdr(bp, conn, as4);
