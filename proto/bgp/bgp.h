--- conflicted
+++ resolved
@@ -66,9 +66,7 @@
   int capabilities;			/* Enable capability handshake [RFC3392] */
   int enable_refresh;			/* Enable local support for route refresh [RFC2918] */
   int enable_as4;			/* Enable local support for 4B AS numbers [RFC4893] */
-<<<<<<< HEAD
   int enable_extended_messages;		/* Enable local support for extended messages [draft] */
-=======
 
   /* BGPSec */
   /* cannot be ifdef'd out due to config.Y compatibility */
@@ -83,7 +81,6 @@
   int   bgpsec_no_pcount0;              /* allow peer to have pcount 0, xxx current default allows */
   int   bgpsec_no_invalid_routes;       /* should invalid routes be dropped */
 
->>>>>>> e7284842
   u32 rr_cluster_id;			/* Route reflector cluster ID, if different from local ID */
   int rr_client;			/* Whether neighbor is RR client of me */
   int rs_client;			/* Whether neighbor is RS client of me */
@@ -302,11 +299,7 @@
 
 void bgp_attach_attr(struct ea_list **to, struct linpool *pool, unsigned attr, uintptr_t val);
 byte *bgp_attach_attr_wa(struct ea_list **to, struct linpool *pool, unsigned attr, unsigned len);
-<<<<<<< HEAD
-struct rta *bgp_decode_attrs(struct bgp_conn *conn, byte *a, uint len, struct linpool *pool, int mandatory);
-=======
-struct rta *bgp_decode_attrs(struct bgp_conn *conn, byte *attr, unsigned int len, struct linpool *pool, byte * nlri, int nlri_len);
->>>>>>> e7284842
+struct rta *bgp_decode_attrs(struct bgp_conn *conn, byte *a, uint len, struct linpool *pool, int mandatory, byte * nlri, int nlri_len);
 int bgp_get_attr(struct eattr *e, byte *buf, int buflen);
 int bgp_rte_better(struct rte *, struct rte *);
 int bgp_rte_mergable(rte *pri, rte *sec);
