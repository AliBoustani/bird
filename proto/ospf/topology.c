--- conflicted
+++ resolved
@@ -250,13 +250,7 @@
 	     * compatibility with some broken implementations that use
 	     * this address as a next-hop.
 	     */
-<<<<<<< HEAD
-	    add_rt2_lsa_link(po, LSART_PTP, neigh->rid, ipa_to_u32(ifa->addr->ip), ifa->cost);
-=======
-	    ln->data = ipa_to_u32(ifa->addr->ip);
-	    ln->metric = link_cost;
-	    ln->padding = 0;
->>>>>>> f623ab98
+	    add_rt2_lsa_link(po, LSART_PTP, neigh->rid, ipa_to_u32(ifa->addr->ip), link_cost);
 	    i++;
 	  }
 	break;
@@ -265,16 +259,7 @@
       case OSPF_IT_NBMA:
 	if (bcast_net_active(ifa))
 	  {
-<<<<<<< HEAD
-	    add_rt2_lsa_link(po, LSART_NET, ipa_to_u32(ifa->drip), ipa_to_u32(ifa->addr->ip), ifa->cost);
-=======
-	    ln = lsab_alloc(po, sizeof(struct ospf_lsa_rt_link));
-	    ln->type = LSART_NET;
-	    ln->id = ipa_to_u32(ifa->drip);
-	    ln->data = ipa_to_u32(ifa->addr->ip);
-	    ln->metric = link_cost;
-	    ln->padding = 0;
->>>>>>> f623ab98
+	    add_rt2_lsa_link(po, LSART_NET, ipa_to_u32(ifa->drip), ipa_to_u32(ifa->addr->ip), link_cost);
 	    i++;
 	    net_lsa = 1;
 	  }
@@ -283,19 +268,7 @@
       case OSPF_IT_VLINK:
 	neigh = (struct ospf_neighbor *) HEAD(ifa->neigh_list);
 	if ((!EMPTY_LIST(ifa->neigh_list)) && (neigh->state == NEIGHBOR_FULL) && (ifa->cost <= 0xffff))
-<<<<<<< HEAD
-	  add_rt2_lsa_link(po, LSART_VLNK, neigh->rid, ipa_to_u32(ifa->addr->ip), ifa->cost), i++;
-=======
-	{
-	  ln = lsab_alloc(po, sizeof(struct ospf_lsa_rt_link));
-	  ln->type = LSART_VLNK;
-	  ln->id = neigh->rid;
-	  ln->data = ipa_to_u32(ifa->addr->ip);
-	  ln->metric = link_cost;
-	  ln->padding = 0;
-	  i++;
-        }
->>>>>>> f623ab98
+	  add_rt2_lsa_link(po, LSART_VLNK, neigh->rid, ipa_to_u32(ifa->addr->ip), link_cost), i++;
         break;
 
       default:
