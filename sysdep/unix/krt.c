/*
 *	BIRD -- UNIX Kernel Synchronization
 *
 *	(c) 1998--2000 Martin Mares <mj@ucw.cz>
 *
 *	Can be freely distributed and used under the terms of the GNU GPL.
 */

/**
 * DOC: Kernel synchronization
 *
 * This system dependent module implements the Kernel and Device protocol,
 * that is synchronization of interface lists and routing tables with the
 * OS kernel.
 *
 * The whole kernel synchronization is a bit messy and touches some internals
 * of the routing table engine, because routing table maintenance is a typical
 * example of the proverbial compatibility between different Unices and we want
 * to keep the overhead of our KRT business as low as possible and avoid maintaining
 * a local routing table copy.
 *
 * The kernel syncer can work in three different modes (according to system config header):
 * Either with a single routing table and single KRT protocol [traditional UNIX]
 * or with many routing tables and separate KRT protocols for all of them
 * or with many routing tables, but every scan including all tables, so we start
 * separate KRT protocols which cooperate with each other [Linux].
 * In this case, we keep only a single scan timer.
 *
 * We use FIB node flags in the routing table to keep track of route
 * synchronization status. We also attach temporary &rte's to the routing table,
 * but it cannot do any harm to the rest of BIRD since table synchronization is
 * an atomic process.
 *
 * When starting up, we cheat by looking if there is another
 * KRT instance to be initialized later and performing table scan
 * only once for all the instances.
 *
 * The code uses OS-dependent parts for kernel updates and scans. These parts are
 * in more specific sysdep directories (e.g. sysdep/linux) in functions krt_sys_*
 * and kif_sys_* (and some others like krt_replace_rte()) and krt-sys.h header file.
 * This is also used for platform specific protocol options and route attributes.
 *
 * There was also an old code that used traditional UNIX ioctls for these tasks.
 * It was unmaintained and later removed. For reference, see sysdep/krt-* files
 * in commit 396dfa9042305f62da1f56589c4b98fac57fc2f6
 */

/*
 *  If you are brave enough, continue now.  You cannot say you haven't been warned.
 */

#undef LOCAL_DEBUG

#include "nest/bird.h"
#include "nest/iface.h"
#include "nest/route.h"
#include "nest/protocol.h"
#include "filter/filter.h"
#include "lib/timer.h"
#include "conf/conf.h"
#include "lib/string.h"

#include "unix.h"
#include "krt.h"

/*
 *	Global resources
 */

pool *krt_pool;
static linpool *krt_filter_lp;
static list krt_proto_list;

void
krt_io_init(void)
{
  krt_pool = rp_new(&root_pool, "Kernel Syncer");
  krt_filter_lp = lp_new(krt_pool, 4080);
  init_list(&krt_proto_list);
  krt_sys_io_init();
}

/*
 *	Interfaces
 */

struct kif_proto *kif_proto;
static struct kif_config *kif_cf;
static timer *kif_scan_timer;
static bird_clock_t kif_last_shot;

static void
kif_scan(timer *t)
{
  struct kif_proto *p = t->data;

  KRT_TRACE(p, D_EVENTS, "Scanning interfaces");
  kif_last_shot = now;
  kif_do_scan(p);
}

static void
kif_force_scan(void)
{
  if (kif_proto && kif_last_shot + 2 < now)
    {
      kif_scan(kif_scan_timer);
      tm_start(kif_scan_timer, ((struct kif_config *) kif_proto->p.cf)->scan_time);
    }
}

void
kif_request_scan(void)
{
  if (kif_proto && kif_scan_timer->expires > now)
    tm_start(kif_scan_timer, 1);
}

static inline int
prefer_addr(struct ifa *a, struct ifa *b)
{
  int sa = a->scope > SCOPE_LINK;
  int sb = b->scope > SCOPE_LINK;

  if (sa < sb)
    return 0;
  else if (sa > sb)
    return 1;
  else
    return ipa_compare(a->ip, b->ip) < 0;
}

static inline struct ifa *
find_preferred_ifa(struct iface *i, const net_addr *n)
{
  struct ifa *a, *b = NULL;

  WALK_LIST(a, i->addrs)
    {
      if (!(a->flags & IA_SECONDARY) &&
	  (!n || ipa_in_netX(a->ip, n)) &&
	  (!b || prefer_addr(a, b)))
	b = a;
    }

  return b;
}

struct ifa *
kif_choose_primary(struct iface *i)
{
  struct kif_config *cf = (struct kif_config *) (kif_proto->p.cf);
  struct kif_primary_item *it;
  struct ifa *a;

  WALK_LIST(it, cf->primary)
    {
      if (!it->pattern || patmatch(it->pattern, i->name))
	if (a = find_preferred_ifa(i, &it->addr))
	  return a;
    }

  if (a = kif_get_primary_ip(i))
    return a;

  return find_preferred_ifa(i, NULL);
}


static struct proto *
kif_init(struct proto_config *c)
{
  struct kif_proto *p = proto_new(c);

  kif_sys_init(p);
  return &p->p;
}

static int
kif_start(struct proto *P)
{
  struct kif_proto *p = (struct kif_proto *) P;

  kif_proto = p;
  kif_sys_start(p);

  /* Start periodic interface scanning */
  kif_scan_timer = tm_new(P->pool);
  kif_scan_timer->hook = kif_scan;
  kif_scan_timer->data = p;
  kif_scan_timer->recurrent = KIF_CF->scan_time;
  kif_scan(kif_scan_timer);
  tm_start(kif_scan_timer, KIF_CF->scan_time);

  return PS_UP;
}

static int
kif_shutdown(struct proto *P)
{
  struct kif_proto *p = (struct kif_proto *) P;

  tm_stop(kif_scan_timer);
  kif_sys_shutdown(p);
  kif_proto = NULL;

  return PS_DOWN;
}

static int
kif_reconfigure(struct proto *p, struct proto_config *new)
{
  struct kif_config *o = (struct kif_config *) p->cf;
  struct kif_config *n = (struct kif_config *) new;

  if (!kif_sys_reconfigure((struct kif_proto *) p, n, o))
    return 0;

  if (o->scan_time != n->scan_time)
    {
      tm_stop(kif_scan_timer);
      kif_scan_timer->recurrent = n->scan_time;
      kif_scan(kif_scan_timer);
      tm_start(kif_scan_timer, n->scan_time);
    }

  if (!EMPTY_LIST(o->primary) || !EMPTY_LIST(n->primary))
    {
      /* This is hack, we have to update a configuration
       * to the new value just now, because it is used
       * for recalculation of primary addresses.
       */
      p->cf = new;

      ifa_recalc_all_primary_addresses();
    }

  return 1;
}


static void
kif_preconfig(struct protocol *P UNUSED, struct config *c)
{
  kif_cf = NULL;
  kif_sys_preconfig(c);
}

struct proto_config *
kif_init_config(int class)
{
  if (kif_cf)
    cf_error("Kernel device protocol already defined");

  kif_cf = (struct kif_config *) proto_config_new(&proto_unix_iface, class);
  kif_cf->scan_time = 60;
  init_list(&kif_cf->primary);

  kif_sys_init_config(kif_cf);
  return (struct proto_config *) kif_cf;
}

static void
kif_copy_config(struct proto_config *dest, struct proto_config *src)
{
  struct kif_config *d = (struct kif_config *) dest;
  struct kif_config *s = (struct kif_config *) src;

  /* Copy primary addr list */
  cfg_copy_list(&d->primary, &s->primary, sizeof(struct kif_primary_item));

  /* Fix sysdep parts */
  kif_sys_copy_config(d, s);
}


struct protocol proto_unix_iface = {
  .name = 		"Device",
  .template = 		"device%d",
  .proto_size =		sizeof(struct kif_proto),
  .config_size =	sizeof(struct kif_config),
  .preconfig =		kif_preconfig,
  .init =		kif_init,
  .start =		kif_start,
  .shutdown =		kif_shutdown,
  .reconfigure =	kif_reconfigure,
  .copy_config =	kif_copy_config
};

/*
 *	Tracing of routes
 */

static inline void
krt_trace_in(struct krt_proto *p, rte *e, char *msg)
{
  if (p->p.debug & D_PACKETS)
    log(L_TRACE "%s: %N: %s", p->p.name, e->net->n.addr, msg);
}

static inline void
krt_trace_in_rl(struct tbf *f, struct krt_proto *p, rte *e, char *msg)
{
  if (p->p.debug & D_PACKETS)
    log_rl(f, L_TRACE "%s: %N: %s", p->p.name, e->net->n.addr, msg);
}

/*
 *	Inherited Routes
 */

#ifdef KRT_ALLOW_LEARN

static struct tbf rl_alien = TBF_DEFAULT_LOG_LIMITS;

/*
 * krt_same_key() specifies what (aside from the net) is the key in
 * kernel routing tables. It should be OS-dependent, this is for
 * Linux. It is important for asynchronous alien updates, because a
 * positive update is implicitly a negative one for any old route with
 * the same key.
 */

static inline int
krt_same_key(rte *a, rte *b)
{
  return a->u.krt.metric == b->u.krt.metric;
}

static inline int
krt_uptodate(rte *a, rte *b)
{
  if (a->attrs != b->attrs)
    return 0;

  if (a->u.krt.proto != b->u.krt.proto)
    return 0;

  return 1;
}

static void
krt_learn_announce_update(struct krt_proto *p, rte *e)
{
  net *n = e->net;
  rta *aa = rta_clone(e->attrs);
  rte *ee = rte_get_temp(aa);
  net *nn = net_get(p->p.main_channel->table, n->n.addr);
  ee->net = nn;
  ee->pflags = 0;
  ee->u.krt = e->u.krt;
  rte_update(&p->p, nn, ee);
}

static void
krt_learn_announce_delete(struct krt_proto *p, net *n)
{
  n = net_find(p->p.main_channel->table, n->n.addr);
  rte_update(&p->p, n, NULL);
}

/* Called when alien route is discovered during scan */
static void
krt_learn_scan(struct krt_proto *p, rte *e)
{
  net *n0 = e->net;
  net *n = net_get(&p->krt_table, n0->n.addr);
  rte *m, **mm;

  e->attrs = rta_lookup(e->attrs);

  for(mm=&n->routes; m = *mm; mm=&m->next)
    if (krt_same_key(m, e))
      break;
  if (m)
    {
      if (krt_uptodate(m, e))
	{
	  krt_trace_in_rl(&rl_alien, p, e, "[alien] seen");
	  rte_free(e);
	  m->u.krt.seen = 1;
	}
      else
	{
	  krt_trace_in(p, e, "[alien] updated");
	  *mm = m->next;
	  rte_free(m);
	  m = NULL;
	}
    }
  else
    krt_trace_in(p, e, "[alien] created");
  if (!m)
    {
      e->next = n->routes;
      n->routes = e;
      e->u.krt.seen = 1;
    }
}

static void
krt_learn_prune(struct krt_proto *p)
{
  struct fib *fib = &p->krt_table.fib;
  struct fib_iterator fit;

  KRT_TRACE(p, D_EVENTS, "Pruning inherited routes");

  FIB_ITERATE_INIT(&fit, fib);
again:
  FIB_ITERATE_START(fib, &fit, net, n)
    {
      rte *e, **ee, *best, **pbest, *old_best;

      /*
       * Note that old_best may be NULL even if there was an old best route in
       * the previous step, because it might be replaced in krt_learn_scan().
       * But in that case there is a new valid best route.
       */

      old_best = NULL;
      best = NULL;
      pbest = NULL;
      ee = &n->routes;
      while (e = *ee)
	{
	  if (e->u.krt.best)
	    old_best = e;

	  if (!e->u.krt.seen)
	    {
	      *ee = e->next;
	      rte_free(e);
	      continue;
	    }

	  if (!best || best->u.krt.metric > e->u.krt.metric)
	    {
	      best = e;
	      pbest = ee;
	    }

	  e->u.krt.seen = 0;
	  e->u.krt.best = 0;
	  ee = &e->next;
	}
      if (!n->routes)
	{
	  DBG("%I/%d: deleting\n", n->n.prefix, n->n.pxlen);
	  if (old_best)
<<<<<<< HEAD
	    {
	      krt_learn_announce_delete(p, n);
	      n->n.flags &= ~KRF_INSTALLED;
	    }
	  FIB_ITERATE_PUT(&fit);
	  fib_delete(fib, n);
=======
	    krt_learn_announce_delete(p, n);

	  FIB_ITERATE_PUT(&fit, f);
	  fib_delete(fib, f);
>>>>>>> 06edbb67
	  goto again;
	}

      best->u.krt.best = 1;
      *pbest = best->next;
      best->next = n->routes;
      n->routes = best;

      if ((best != old_best) || p->reload)
	{
	  DBG("%I/%d: announcing (metric=%d)\n", n->n.prefix, n->n.pxlen, best->u.krt.metric);
	  krt_learn_announce_update(p, best);
	}
      else
	DBG("%I/%d: uptodate (metric=%d)\n", n->n.prefix, n->n.pxlen, best->u.krt.metric);
    }
  FIB_ITERATE_END;

  p->reload = 0;
}

static void
krt_learn_async(struct krt_proto *p, rte *e, int new)
{
  net *n0 = e->net;
  net *n = net_get(&p->krt_table, n0->n.addr);
  rte *g, **gg, *best, **bestp, *old_best;

  e->attrs = rta_lookup(e->attrs);

  old_best = n->routes;
  for(gg=&n->routes; g = *gg; gg = &g->next)
    if (krt_same_key(g, e))
      break;
  if (new)
    {
      if (g)
	{
	  if (krt_uptodate(g, e))
	    {
	      krt_trace_in(p, e, "[alien async] same");
	      rte_free(e);
	      return;
	    }
	  krt_trace_in(p, e, "[alien async] updated");
	  *gg = g->next;
	  rte_free(g);
	}
      else
	krt_trace_in(p, e, "[alien async] created");

      e->next = n->routes;
      n->routes = e;
    }
  else if (!g)
    {
      krt_trace_in(p, e, "[alien async] delete failed");
      rte_free(e);
      return;
    }
  else
    {
      krt_trace_in(p, e, "[alien async] removed");
      *gg = g->next;
      rte_free(e);
      rte_free(g);
    }
  best = n->routes;
  bestp = &n->routes;
  for(gg=&n->routes; g=*gg; gg=&g->next)
  {
    if (best->u.krt.metric > g->u.krt.metric)
      {
	best = g;
	bestp = gg;
      }

    g->u.krt.best = 0;
  }

  if (best)
    {
      best->u.krt.best = 1;
      *bestp = best->next;
      best->next = n->routes;
      n->routes = best;
    }

  if (best != old_best)
    {
      DBG("krt_learn_async: distributing change\n");
      if (best)
	krt_learn_announce_update(p, best);
      else
	krt_learn_announce_delete(p, n);
    }
}

static void
krt_learn_init(struct krt_proto *p)
{
  if (KRT_CF->learn)
    rt_setup(p->p.pool, &p->krt_table, "Inherited", NULL);
}

static void
krt_dump(struct proto *P)
{
  struct krt_proto *p = (struct krt_proto *) P;

  if (!KRT_CF->learn)
    return;
  debug("KRT: Table of inheritable routes\n");
  rt_dump(&p->krt_table);
}

static void
krt_dump_attrs(rte *e)
{
  debug(" [m=%d,p=%d]", e->u.krt.metric, e->u.krt.proto);
}

#endif

/*
 *	Routes
 */

static void
krt_flush_routes(struct krt_proto *p)
{
  struct rtable *t = p->p.main_channel->table;

  KRT_TRACE(p, D_EVENTS, "Flushing kernel routes");
  FIB_WALK(&t->fib, net, n)
    {
      rte *e = n->routes;
      if (rte_is_valid(e) && (n->n.flags & KRF_INSTALLED))
	{
	  /* FIXME: this does not work if gw is changed in export filter */
	  krt_replace_rte(p, e->net, NULL, e, NULL);
	  n->n.flags &= ~KRF_INSTALLED;
	}
    }
  FIB_WALK_END;
}

static struct rte *
krt_export_net(struct krt_proto *p, net *net, rte **rt_free, ea_list **tmpa)
{
  struct channel *c = p->p.main_channel;
  struct filter *filter = c->out_filter;
  rte *rt;

  if (c->ra_mode == RA_MERGED)
    return rt_export_merged(c, net, rt_free, tmpa, 1);

  rt = net->routes;
  *rt_free = NULL;

  if (!rte_is_valid(rt))
    return NULL;

  if (filter == FILTER_REJECT)
    return NULL;

  struct proto *src = rt->attrs->src->proto;
  *tmpa = src->make_tmp_attrs ? src->make_tmp_attrs(rt, krt_filter_lp) : NULL;

  /* We could run krt_import_control() here, but it is already handled by KRF_INSTALLED */

  if (filter == FILTER_ACCEPT)
    goto accept;

  if (f_run(filter, &rt, tmpa, krt_filter_lp, FF_FORCE_TMPATTR) > F_ACCEPT)
    goto reject;


accept:
  if (rt != net->routes)
    *rt_free = rt;
  return rt;

reject:
  if (rt != net->routes)
    rte_free(rt);
  return NULL;
}

static int
krt_same_dest(rte *k, rte *e)
{
  rta *ka = k->attrs, *ea = e->attrs;

  if (ka->dest != ea->dest)
    return 0;
  switch (ka->dest)
    {
    case RTD_ROUTER:
      return ipa_equal(ka->gw, ea->gw);
    case RTD_DEVICE:
      return !strcmp(ka->iface->name, ea->iface->name);
    case RTD_MULTIPATH:
      return mpnh_same(ka->nexthops, ea->nexthops);
    default:
      return 1;
    }
}

/*
 *  This gets called back when the low-level scanning code discovers a route.
 *  We expect that the route is a temporary rte and its attributes are uncached.
 */

void
krt_got_route(struct krt_proto *p, rte *e)
{
  net *net = e->net;
  int verdict;

#ifdef KRT_ALLOW_LEARN
  switch (e->u.krt.src)
    {
    case KRT_SRC_KERNEL:
      verdict = KRF_IGNORE;
      goto sentenced;

    case KRT_SRC_REDIRECT:
      verdict = KRF_DELETE;
      goto sentenced;

    case  KRT_SRC_ALIEN:
      if (KRT_CF->learn)
	krt_learn_scan(p, e);
      else
	{
	  krt_trace_in_rl(&rl_alien, p, e, "[alien] ignored");
	  rte_free(e);
	}
      return;
    }
#endif
  /* The rest is for KRT_SRC_BIRD (or KRT_SRC_UNKNOWN) */

  if (net->n.flags & KRF_VERDICT_MASK)
    {
      /* Route to this destination was already seen. Strange, but it happens... */
      krt_trace_in(p, e, "already seen");
      rte_free(e);
      return;
    }

  if (!p->ready)
    {
      /* We wait for the initial feed to have correct KRF_INSTALLED flag */
      verdict = KRF_IGNORE;
      goto sentenced;
    }

  if (net->n.flags & KRF_INSTALLED)
    {
      rte *new, *rt_free;
      ea_list *tmpa;

      new = krt_export_net(p, net, &rt_free, &tmpa);

      /* TODO: There also may be changes in route eattrs, we ignore that for now. */

      if (!new)
	verdict = KRF_DELETE;
      else if ((net->n.flags & KRF_SYNC_ERROR) || !krt_same_dest(e, new))
	verdict = KRF_UPDATE;
      else
	verdict = KRF_SEEN;

      if (rt_free)
	rte_free(rt_free);

      lp_flush(krt_filter_lp);
    }
  else
    verdict = KRF_DELETE;

 sentenced:
  krt_trace_in(p, e, ((char *[]) { "?", "seen", "will be updated", "will be removed", "ignored" }) [verdict]);
  net->n.flags = (net->n.flags & ~KRF_VERDICT_MASK) | verdict;
  if (verdict == KRF_UPDATE || verdict == KRF_DELETE)
    {
      /* Get a cached copy of attributes and temporarily link the route */
      rta *a = e->attrs;
      a->source = RTS_DUMMY;
      e->attrs = rta_lookup(a);
      e->next = net->routes;
      net->routes = e;
    }
  else
    rte_free(e);
}

static void
krt_prune(struct krt_proto *p)
{
  struct rtable *t = p->p.main_channel->table;

  KRT_TRACE(p, D_EVENTS, "Pruning table %s", t->name);
  FIB_WALK(&t->fib, net, n)
    {
      int verdict = n->n.flags & KRF_VERDICT_MASK;
      rte *new, *old, *rt_free = NULL;
      ea_list *tmpa = NULL;

      if (verdict == KRF_UPDATE || verdict == KRF_DELETE)
	{
	  /* Get a dummy route from krt_got_route() */
	  old = n->routes;
	  n->routes = old->next;
	}
      else
	old = NULL;

      if (verdict == KRF_CREATE || verdict == KRF_UPDATE)
	{
	  /* We have to run export filter to get proper 'new' route */
	  new = krt_export_net(p, n, &rt_free, &tmpa);

	  if (!new)
	    verdict = (verdict == KRF_CREATE) ? KRF_IGNORE : KRF_DELETE;
	  else
	    tmpa = ea_append(tmpa, new->attrs->eattrs);
	}
      else
	new = NULL;

      switch (verdict)
	{
	case KRF_CREATE:
	  if (new && (n->n.flags & KRF_INSTALLED))
	    {
	      krt_trace_in(p, new, "reinstalling");
	      krt_replace_rte(p, n, new, NULL, tmpa);
	    }
	  break;
	case KRF_SEEN:
	case KRF_IGNORE:
	  /* Nothing happens */
	  break;
	case KRF_UPDATE:
	  krt_trace_in(p, new, "updating");
	  krt_replace_rte(p, n, new, old, tmpa);
	  break;
	case KRF_DELETE:
	  krt_trace_in(p, old, "deleting");
	  krt_replace_rte(p, n, NULL, old, NULL);
	  break;
	default:
	  bug("krt_prune: invalid route status");
	}

      if (old)
	rte_free(old);
      if (rt_free)
	rte_free(rt_free);
      lp_flush(krt_filter_lp);
      n->n.flags &= ~KRF_VERDICT_MASK;
    }
  FIB_WALK_END;

#ifdef KRT_ALLOW_LEARN
  if (KRT_CF->learn)
    krt_learn_prune(p);
#endif

  if (p->ready)
    p->initialized = 1;
}

void
krt_got_route_async(struct krt_proto *p, rte *e, int new)
{
  net *net = e->net;

  switch (e->u.krt.src)
    {
    case KRT_SRC_BIRD:
      ASSERT(0);			/* Should be filtered by the back end */

    case KRT_SRC_REDIRECT:
      if (new)
	{
	  krt_trace_in(p, e, "[redirect] deleting");
	  krt_replace_rte(p, net, NULL, e, NULL);
	}
      /* If !new, it is probably echo of our deletion */
      break;

#ifdef KRT_ALLOW_LEARN
    case KRT_SRC_ALIEN:
      if (KRT_CF->learn)
	{
	  krt_learn_async(p, e, new);
	  return;
	}
#endif
    }
  rte_free(e);
}

/*
 *	Periodic scanning
 */


#ifdef CONFIG_ALL_TABLES_AT_ONCE

static timer *krt_scan_timer;
static int krt_scan_count;

static void
krt_scan(timer *t UNUSED)
{
  struct krt_proto *p;

  kif_force_scan();

  /* We need some node to decide whether to print the debug messages or not */
  p = SKIP_BACK(struct krt_proto, krt_node, HEAD(krt_proto_list));
  KRT_TRACE(p, D_EVENTS, "Scanning routing table");

  krt_do_scan(NULL);

  void *q;
  WALK_LIST(q, krt_proto_list)
  {
    p = SKIP_BACK(struct krt_proto, krt_node, q);
    krt_prune(p);
  }
}

static void
krt_scan_timer_start(struct krt_proto *p)
{
  if (!krt_scan_count)
    krt_scan_timer = tm_new_set(krt_pool, krt_scan, NULL, 0, KRT_CF->scan_time);

  krt_scan_count++;

  tm_start(krt_scan_timer, 1);
}

static void
krt_scan_timer_stop(struct krt_proto *p)
{
  krt_scan_count--;

  if (!krt_scan_count)
  {
    rfree(krt_scan_timer);
    krt_scan_timer = NULL;
  }
}

static void
krt_scan_timer_kick(struct krt_proto *p UNUSED)
{
  tm_start(krt_scan_timer, 0);
}

#else

static void
krt_scan(timer *t)
{
  struct krt_proto *p = t->data;

  kif_force_scan();

  KRT_TRACE(p, D_EVENTS, "Scanning routing table");
  krt_do_scan(p);
  krt_prune(p);
}

static void
krt_scan_timer_start(struct krt_proto *p)
{
  p->scan_timer = tm_new_set(p->p.pool, krt_scan, p, 0, KRT_CF->scan_time);
  tm_start(p->scan_timer, 1);
}

static void
krt_scan_timer_stop(struct krt_proto *p)
{
  tm_stop(p->scan_timer);
}

static void
krt_scan_timer_kick(struct krt_proto *p)
{
  tm_start(p->scan_timer, 0);
}

#endif




/*
 *	Updates
 */

static struct ea_list *
krt_make_tmp_attrs(rte *rt, struct linpool *pool)
{
  struct ea_list *l = lp_alloc(pool, sizeof(struct ea_list) + 2 * sizeof(eattr));

  l->next = NULL;
  l->flags = EALF_SORTED;
  l->count = 2;

  l->attrs[0].id = EA_KRT_SOURCE;
  l->attrs[0].flags = 0;
  l->attrs[0].type = EAF_TYPE_INT | EAF_TEMP;
  l->attrs[0].u.data = rt->u.krt.proto;

  l->attrs[1].id = EA_KRT_METRIC;
  l->attrs[1].flags = 0;
  l->attrs[1].type = EAF_TYPE_INT | EAF_TEMP;
  l->attrs[1].u.data = rt->u.krt.metric;

  return l;
}

static void
krt_store_tmp_attrs(rte *rt, struct ea_list *attrs)
{
  /* EA_KRT_SOURCE is read-only */
  rt->u.krt.metric = ea_get_int(attrs, EA_KRT_METRIC, 0);
}

static int
krt_import_control(struct proto *P, rte **new, ea_list **attrs, struct linpool *pool)
{
  struct krt_proto *p = (struct krt_proto *) P;
  rte *e = *new;

  if (e->attrs->src->proto == P)
  {
#ifdef CONFIG_SINGLE_ROUTE
    /*
     * Implicit withdraw - when the imported kernel route becomes the best one,
     * we know that the previous one exported to the kernel was already removed,
     * but if we processed the update as usual, we would send withdraw to the
     * kernel, which would remove the new imported route instead.
     *
     * We will remove KRT_INSTALLED flag, which stops such withdraw to be
     * processed in krt_rt_notify() and krt_replace_rte().
     */
    if (e == e->net->routes)
      e->net->n.flags &= ~KRF_INSTALLED;
#endif
    return -1;
  }

  if (!KRT_CF->devroutes &&
      (e->attrs->dest == RTD_DEVICE) &&
      (e->attrs->source != RTS_STATIC_DEVICE))
    return -1;

  if (!krt_capable(e))
    return -1;

  return 0;
}

static void
krt_rt_notify(struct proto *P, struct channel *ch UNUSED, net *net,
	      rte *new, rte *old, struct ea_list *eattrs)
{
  struct krt_proto *p = (struct krt_proto *) P;

  if (config->shutdown)
    return;
  if (!(net->n.flags & KRF_INSTALLED))
    old = NULL;
  if (new)
    net->n.flags |= KRF_INSTALLED;
  else
    net->n.flags &= ~KRF_INSTALLED;
  if (p->initialized)		/* Before first scan we don't touch the routes */
    krt_replace_rte(p, net, new, old, eattrs);
}

static void
krt_if_notify(struct proto *P, uint flags, struct iface *iface UNUSED)
{
  struct krt_proto *p = (struct krt_proto *) P;

  /*
   * When interface went down, we should remove routes to it. In the ideal world,
   * OS kernel would send us route removal notifications in such cases, but we
   * cannot rely on it as it is often not true. E.g. Linux kernel removes related
   * routes when an interface went down, but it does not notify userspace about
   * that. To be sure, we just schedule a scan to ensure synchronization.
   */

  if ((flags & IF_CHANGE_DOWN) && KRT_CF->learn)
    krt_scan_timer_kick(p);
}

static void
krt_reload_routes(struct channel *C)
{
  struct krt_proto *p = (void *) C->proto;

  /* Although we keep learned routes in krt_table, we rather schedule a scan */

  if (KRT_CF->learn)
  {
    p->reload = 1;
    krt_scan_timer_kick(p);
  }
}

static void
krt_feed_end(struct channel *C)
{
  struct krt_proto *p = (void *) C->proto;

  p->ready = 1;
  krt_scan_timer_kick(p);
}


static int
krt_rte_same(rte *a, rte *b)
{
  /* src is always KRT_SRC_ALIEN and type is irrelevant */
  return (a->u.krt.proto == b->u.krt.proto) && (a->u.krt.metric == b->u.krt.metric);
}


/*
 *	Protocol glue
 */

struct krt_config *krt_cf;

static void
krt_preconfig(struct protocol *P UNUSED, struct config *c)
{
  krt_cf = NULL;
  krt_sys_preconfig(c);
}

static void
krt_postconfig(struct proto_config *CF)
{
  struct krt_config *cf = (void *) CF;

  if (EMPTY_LIST(CF->channels))
    cf_error("Channel not specified");

#ifdef CONFIG_ALL_TABLES_AT_ONCE
  if (krt_cf->scan_time != cf->scan_time)
    cf_error("All kernel syncers must use the same table scan interval");
#endif

  struct rtable_config *tab = proto_cf_main_channel(CF)->table;
  if (tab->krt_attached)
    cf_error("Kernel syncer (%s) already attached to table %s", tab->krt_attached->name, tab->name);
  tab->krt_attached = CF;

  krt_sys_postconfig(cf);
}

static struct proto *
krt_init(struct proto_config *CF)
{
  struct krt_proto *p = proto_new(CF);
  // struct krt_config *cf = (void *) CF;

  p->p.main_channel = proto_add_channel(&p->p, proto_cf_main_channel(CF));

  p->p.import_control = krt_import_control;
  p->p.rt_notify = krt_rt_notify;
  p->p.if_notify = krt_if_notify;
  p->p.reload_routes = krt_reload_routes;
  p->p.feed_end = krt_feed_end;
  p->p.make_tmp_attrs = krt_make_tmp_attrs;
  p->p.store_tmp_attrs = krt_store_tmp_attrs;
  p->p.rte_same = krt_rte_same;

  krt_sys_init(p);
  return &p->p;
}

static int
krt_start(struct proto *P)
{
  struct krt_proto *p = (struct krt_proto *) P;

  switch (p->p.net_type)
  {
  case NET_IP4:	p->af = AF_INET; break;
  case NET_IP6:	p->af = AF_INET6; break;
  default:	ASSERT(0);
  }

  add_tail(&krt_proto_list, &p->krt_node);

#ifdef KRT_ALLOW_LEARN
  krt_learn_init(p);
#endif

  if (!krt_sys_start(p))
  {
    rem_node(&p->krt_node);
    return PS_START;
  }

  krt_scan_timer_start(p);

  if (p->p.gr_recovery && KRT_CF->graceful_restart)
    p->p.main_channel->gr_wait = 1;

  return PS_UP;
}

static int
krt_shutdown(struct proto *P)
{
  struct krt_proto *p = (struct krt_proto *) P;

  krt_scan_timer_stop(p);

  /* FIXME we should flush routes even when persist during reconfiguration */
  if (p->initialized && !KRT_CF->persist)
    krt_flush_routes(p);

  p->ready = 0;
  p->initialized = 0;

  if (p->p.proto_state == PS_START)
    return PS_DOWN;

  krt_sys_shutdown(p);
  rem_node(&p->krt_node);

  return PS_DOWN;
}

static int
krt_reconfigure(struct proto *p, struct proto_config *CF)
{
  struct krt_config *o = (void *) p->cf;
  struct krt_config *n = (void *) CF;

  if (!proto_configure_channel(p, &p->main_channel, proto_cf_main_channel(CF)))
    return 0;

  if (!krt_sys_reconfigure((struct krt_proto *) p, n, o))
    return 0;

  /* persist, graceful restart need not be the same */
  return o->scan_time == n->scan_time && o->learn == n->learn && o->devroutes == n->devroutes;
}

struct proto_config *
krt_init_config(int class)
{
#ifndef CONFIG_MULTIPLE_TABLES
  if (krt_cf)
    cf_error("Kernel protocol already defined");
#endif

  krt_cf = (struct krt_config *) proto_config_new(&proto_unix_kernel, class);
  krt_cf->scan_time = 60;

  krt_sys_init_config(krt_cf);
  return (struct proto_config *) krt_cf;
}

static void
krt_copy_config(struct proto_config *dest, struct proto_config *src)
{
  struct krt_config *d = (struct krt_config *) dest;
  struct krt_config *s = (struct krt_config *) src;

  /* Fix sysdep parts */
  krt_sys_copy_config(d, s);
}

static int
krt_get_attr(eattr *a, byte *buf, int buflen)
{
  switch (a->id)
  {
  case EA_KRT_SOURCE:
    bsprintf(buf, "source");
    return GA_NAME;

  case EA_KRT_METRIC:
    bsprintf(buf, "metric");
    return GA_NAME;

  default:
    return krt_sys_get_attr(a, buf, buflen);
  }
}


struct protocol proto_unix_kernel = {
  .name =		"Kernel",
  .template =		"kernel%d",
  .attr_class =		EAP_KRT,
  .preference =		DEF_PREF_INHERITED,
  .channel_mask =	NB_IP,
  .proto_size =		sizeof(struct krt_proto),
  .config_size =	sizeof(struct krt_config),
  .preconfig =		krt_preconfig,
  .postconfig =		krt_postconfig,
  .init =		krt_init,
  .start =		krt_start,
  .shutdown =		krt_shutdown,
  .reconfigure =	krt_reconfigure,
  .copy_config =	krt_copy_config,
  .get_attr =		krt_get_attr,
#ifdef KRT_ALLOW_LEARN
  .dump =		krt_dump,
  .dump_attrs =		krt_dump_attrs,
#endif
};<|MERGE_RESOLUTION|>--- conflicted
+++ resolved
@@ -448,19 +448,10 @@
 	{
 	  DBG("%I/%d: deleting\n", n->n.prefix, n->n.pxlen);
 	  if (old_best)
-<<<<<<< HEAD
-	    {
-	      krt_learn_announce_delete(p, n);
-	      n->n.flags &= ~KRF_INSTALLED;
-	    }
+	    krt_learn_announce_delete(p, n);
+
 	  FIB_ITERATE_PUT(&fit);
 	  fib_delete(fib, n);
-=======
-	    krt_learn_announce_delete(p, n);
-
-	  FIB_ITERATE_PUT(&fit, f);
-	  fib_delete(fib, f);
->>>>>>> 06edbb67
 	  goto again;
 	}
 
