--- conflicted
+++ resolved
@@ -68,12 +68,10 @@
 /* We have stdint.h */
 #undef HAVE_STDINT_H
 
-<<<<<<< HEAD
 /* We have execinfo.h */
 #undef HAVE_EXECINFO_H
-=======
+
 /* We have LibSSH */
 #undef HAVE_LIBSSH
->>>>>>> af62c0f9
 
 #define CONFIG_PATH ?