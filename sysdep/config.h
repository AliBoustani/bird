--- conflicted
+++ resolved
@@ -24,10 +24,7 @@
 #include "sysdep/paths.h"
 
 /* Types */
-<<<<<<< HEAD
-=======
 
->>>>>>> b845ea09
 #include <stdint.h>
 typedef int8_t s8;
 typedef uint8_t u8;
