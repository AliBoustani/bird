--- conflicted
+++ resolved
@@ -3,11 +3,7 @@
  *
  *	(c) 2015 CZ.NIC z.s.p.o.
  *
-<<<<<<< HEAD
- *	Adapted for BIRD by Martin Mares <mj@atrey.karlin.mff.cuni.cz>
-=======
  *	Adapted for BIRD by Martin Mares <mj@ucw.cz>
->>>>>>> 06edbb67
  *
  *	Can be freely distributed and used under the terms of the GNU GPL.
  */
@@ -15,35 +11,6 @@
 #ifndef _BIRD_MD5_H_
 #define _BIRD_MD5_H_
 
-<<<<<<< HEAD
-#define MD5_SIZE	16
-#define MD5_HEX_SIZE	33
-#define MD5_BLOCK_SIZE	64
-
-struct md5_context
-{
-  u32 buf[4];
-  u32 bits[2];
-  byte in[64];
-};
-
-void md5_init(struct md5_context *context);
-void md5_update(struct md5_context *context, byte const *buf, uint len);
-byte *md5_final(struct md5_context *context);
-
-/*
- *	HMAC-MD5
- */
-struct md5_hmac_context
-{
-  struct md5_context ictx;
-  struct md5_context octx;
-};
-
-void md5_hmac_init(struct md5_hmac_context *ctx, const byte *key, size_t keylen);
-void md5_hmac_update(struct md5_hmac_context *ctx, const byte *buf, size_t buflen);
-byte *md5_hmac_final(struct md5_hmac_context *ctx);
-=======
 #include "nest/bird.h"
 
 
@@ -76,6 +43,5 @@
 void md5_hmac_update(struct md5_hmac_context *ctx, const byte *buf, size_t buflen);
 byte *md5_hmac_final(struct md5_hmac_context *ctx);
 
->>>>>>> 06edbb67
 
 #endif /* _BIRD_MD5_H_ */