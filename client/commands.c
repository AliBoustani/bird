--- conflicted
+++ resolved
@@ -144,7 +144,6 @@
 
   for(m=root->son; m; m=m->sibling)
     if (m->len > len && !memcmp(m->token, cmd, len))
-<<<<<<< HEAD
       if (complete)
 	printf("%s\n", m->token);
       else
@@ -160,9 +159,6 @@
     if ((sym->flags & root->flags) && sym->len > len && memcmp(sym->name, cmd, len) == 0)
       printf("%s\n", sym->name);
   }
-=======
-      cmd_display_help(m->help, m->cmd);
->>>>>>> 801fd81e
 }
 
 void
